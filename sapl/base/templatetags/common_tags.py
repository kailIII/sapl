--- conflicted
+++ resolved
@@ -76,9 +76,6 @@
     nome_model = view.__class__.model.__name__.lower()
     can_delete = '.delete_' + nome_model
 
-<<<<<<< HEAD
-    return perm.__contains__(nome_app + can_delete)
-=======
     return perm.__contains__(nome_app + can_delete)
 
 
@@ -88,5 +85,4 @@
     if u.groups.filter(name='Operador Geral').exists() or u.is_superuser:
         return True
     else:
-        return False
->>>>>>> 0d0bc0a2
+        return False