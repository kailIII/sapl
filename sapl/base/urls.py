--- conflicted
+++ resolved
@@ -1,3 +1,4 @@
+from django.conf import settings
 from django.conf.urls import include, url
 from django.contrib.auth import views
 from django.contrib.auth.views import (password_reset,
@@ -6,40 +7,39 @@
                                        password_reset_complete)
 from django.views.generic.base import TemplateView
 
+
 from .apps import AppConfig
-from .forms import LoginForm
-<<<<<<< HEAD
-from sapl.settings import EMAIL_HOST_USER
-from .views import CasaLegislativaCrud, HelpView
-=======
+from .forms import LoginForm, RecuperarSenhaEmailForm, RedefineSenhaForm
 from .views import CasaLegislativaCrud, HelpView, SistemaView
->>>>>>> 91ce3287
 
 app_name = AppConfig.name
 
 recuperar_senha = [
-    url(r'^recuperar_senha/$',
+    url(r'^recuperar-senha/$',
         password_reset,
-        {'template_name': 'usuario/recuperar_senha.html',
+        {'template_name': 'base/recuperar_senha.html',
          'password_reset_form': RecuperarSenhaEmailForm,
-         'post_reset_redirect': 'recuperar_senha_finalizado',
-         'email_template_name': 'usuario/recuperar_senha_email.html',
-         'from_email': EMAIL_HOST_USER,
-         'html_email_template_name': 'usuario/recuperar_senha_email.html'},
+         'post_reset_redirect': 'sapl.base:recuperar_senha_finalizado',
+         'email_template_name': 'base/recuperar_senha_email.html',
+         'from_email': settings.EMAIL_SEND_USER,
+         'html_email_template_name': 'base/recuperar_senha_email.html'},
         name='recuperar_senha'),
-    url(r'^recuperar/recuperar_recuperar/finalizado/$',
+
+    url(r'^recuperar-senha/finalizado/$',
         password_reset_done,
-        {'template_name': 'usuario/recuperar_senha_enviado.html'},
+        {'template_name': 'base/recuperar_senha_enviado.html'},
         name='recuperar_senha_finalizado'),
-    url(r'^recuperar/(?P<uidb64>[0-9A-Za-z_\-]+)/(?P<token>.+)/$',
+
+    url(r'^recuperar-senha/(?P<uidb64>[0-9A-Za-z_\-]+)/(?P<token>.+)/$',
         password_reset_confirm,
-        {'post_reset_redirect': 'recuperar_senha_completo',
-         'template_name': 'usuario/recuperacao_senha_form.html',
-         'set_password_form': RecuperacaoMudarSenhaForm},
+        {'post_reset_redirect': 'sapl.base:recuperar_senha_completo',
+         'template_name': 'base/recuperacao_senha_form.html',
+         'set_password_form': RedefineSenhaForm},
         name='recuperar_senha_confirma'),
-    url(r'^recuperar/completo/$',
+
+    url(r'^recuperar-senha/completo/$',
         password_reset_complete,
-        {'template_name': 'usuario/recuperacao_senha_completo.html'},
+        {'template_name': 'base/recuperacao_senha_completo.html'},
         name='recuperar_senha_completo'),
 ]
 
@@ -55,10 +55,5 @@
     url(r'^login/$', views.login, {
         'template_name': 'base/login.html', 'authentication_form': LoginForm},
         name='login'),
-<<<<<<< HEAD
     url(r'^logout/$', views.logout, {'next_page': '/login'}, name='logout')
-] + recuperar_senha
-=======
-    url(r'^logout/$', views.logout, {'next_page': '/login'}, name='logout'),
-]
->>>>>>> 91ce3287
+] + recuperar_senha