--- conflicted
+++ resolved
@@ -1,16 +1,8 @@
-<<<<<<< HEAD
-
 from crispy_forms.bootstrap import FieldWithButtons, InlineRadios, StrictButton
 from crispy_forms.helper import FormHelper
 from crispy_forms.layout import HTML, Button, Div, Field, Fieldset, Layout, Row
 from crispy_forms.templatetags.crispy_forms_field import css_class
 
-=======
-import django_filters
-from crispy_forms.bootstrap import FieldWithButtons, InlineRadios, StrictButton
-from crispy_forms.helper import FormHelper
-from crispy_forms.layout import HTML, Button, Div, Field, Fieldset, Layout, Row
->>>>>>> 94858162
 from django import forms
 from django.conf import settings
 from django.contrib.auth import get_user_model
@@ -22,14 +14,11 @@
 from django.core.exceptions import ValidationError
 from django.db import models, transaction
 from django.forms import ModelForm
-<<<<<<< HEAD
 from django.utils.translation import ugettext_lazy as _, string_concat
 
 import django_filters
-=======
 from django.utils.translation import ugettext_lazy as _
 from django.utils.translation import string_concat
->>>>>>> 94858162
 
 from sapl.base.models import Autor, TipoAutor
 from sapl.crispy_layout_mixin import (SaplFormLayout, form_actions, to_column,
@@ -38,16 +27,10 @@
 from sapl.sessao.models import SessaoPlenaria
 from sapl.settings import MAX_IMAGE_UPLOAD_SIZE
 from sapl.utils import (RANGE_ANOS, ImageThumbnailFileInput,
-<<<<<<< HEAD
                         RangeWidgetOverride, autor_label, autor_modal,
 
                         SaplGenericRelation, models_with_gr_for_model,
                         ChoiceWithoutValidationField)
-
-=======
-                        RangeWidgetOverride, SaplGenericRelation, autor_label,
-                        autor_modal)
->>>>>>> 94858162
 
 from .models import AppConfig, CasaLegislativa
 
