<<<<<<< HEAD

=======
>>>>>>> 5145f32a
from crispy_forms.bootstrap import FieldWithButtons, InlineRadios, StrictButton
from crispy_forms.helper import FormHelper
from crispy_forms.layout import HTML, Button, Div, Field, Fieldset, Layout, Row
from crispy_forms.templatetags.crispy_forms_field import css_class
<<<<<<< HEAD

=======
>>>>>>> 5145f32a
from django import forms
from django.conf import settings
from django.contrib.auth import get_user_model
from django.contrib.auth.forms import AuthenticationForm
from django.contrib.auth.models import Group
from django.contrib.auth.password_validation import validate_password
from django.contrib.contenttypes.fields import GenericRel
from django.contrib.contenttypes.models import ContentType
from django.core.exceptions import ValidationError
from django.db import models, transaction
from django.forms import ModelForm
from django.utils.translation import ugettext_lazy as _, string_concat
<<<<<<< HEAD

=======
>>>>>>> 5145f32a
import django_filters

from sapl.base.models import Autor, TipoAutor
from sapl.crispy_layout_mixin import (SaplFormLayout, form_actions, to_column,
                                      to_row)
from sapl.materia.models import MateriaLegislativa
from sapl.sessao.models import SessaoPlenaria
from sapl.settings import MAX_IMAGE_UPLOAD_SIZE
from sapl.utils import (RANGE_ANOS, ImageThumbnailFileInput,
                        RangeWidgetOverride, autor_label, autor_modal,
<<<<<<< HEAD
                        SaplGenericRelation, models_with_gr_for_model,
                        ChoiceWithoutValidationField)
=======
                        SaplGenericRelation)
>>>>>>> 5145f32a

from .models import AppConfig, CasaLegislativa


ACTION_CREATE_USERS_AUTOR_CHOICE = [
    ('C', _('Criar novo Usuário')),
    ('A', _('Associar um usuário existente')),
    ('N', _('Autor sem Usuário de Acesso ao Sapl')),
]


<<<<<<< HEAD
ACTION_CREATE_USERS_AUTOR_CHOICE = [
    ('C', _('Criar novo Usuário')),
    ('A', _('Associar um usuário existente')),
    ('N', _('Autor sem Usuário de Acesso ao Sapl')),
]


=======
>>>>>>> 5145f32a
STATUS_USER_CHOICE = [
    ('R', _('Apenas retirar Perfil de Autor do Usuário que está sendo'
            ' desvinculado')),
    ('D', _('Retirar Perfil de Autor e desativar Usuário que está sendo'
            ' desvinculado')),
    ('X', _('Excluir Usuário')),
]


<<<<<<< HEAD
=======
def autores_models_generic_relations():
    models_of_generic_relations = list(map(
        lambda x: x.related_model,
        filter(
            lambda obj: obj.is_relation and
            hasattr(obj, 'field') and
            isinstance(obj, GenericRel),

            Autor._meta.get_fields(include_hidden=True))
    ))

    models = list(map(
        lambda x: (x,
                   list(filter(
                       lambda field: (
                           isinstance(
                               field, SaplGenericRelation) and
                           field.related_model == Autor),
                       x._meta.get_fields(include_hidden=True)))),
        models_of_generic_relations
    ))

    return models


>>>>>>> 5145f32a
class TipoAutorForm(ModelForm):

    content_type = forms.ModelChoiceField(
        queryset=ContentType.objects.all(),
        label=TipoAutor._meta.get_field('content_type').verbose_name,
        required=False)

    class Meta:
        model = TipoAutor
        fields = ['descricao',
                  'content_type']

    def __init__(self, *args, **kwargs):

        super(TipoAutorForm, self).__init__(*args, **kwargs)

<<<<<<< HEAD
        content_types = ContentType.objects.get_for_models(
            *models_with_gr_for_model(Autor))
=======
        # Models que apontaram uma GenericRelation com Autor
        models_of_generic_relations = list(map(
            lambda x: x.related_model,
            filter(
                lambda obj: obj.is_relation and
                hasattr(obj, 'field') and
                isinstance(obj, GenericRel),
                Autor._meta.get_fields(include_hidden=True))
        ))

        content_types = ContentType.objects.get_for_models(
            *models_of_generic_relations)
>>>>>>> 5145f32a

        self.fields['content_type'].choices = [
            ('', _('Outros (Especifique)'))] + [
                (ct.pk, ct) for key, ct in content_types.items()]


<<<<<<< HEAD
=======
class ChoiceWithoutValidationField(forms.ChoiceField):

    def validate(self, value):
        if self.required and not value:
            raise ValidationError(
                self.error_messages['required'], code='required')


>>>>>>> 5145f32a
class AutorForm(ModelForm):
    senha = forms.CharField(
        max_length=20,
        label=_('Senha'),
        required=False,
        widget=forms.PasswordInput())

    senha_confirma = forms.CharField(
        max_length=20,
        label=_('Confirmar Senha'),
        required=False,
        widget=forms.PasswordInput())

    email = forms.EmailField(
        required=False,
        label=_('Email'))

    confirma_email = forms.EmailField(
        required=False,
        label=_('Confirmar Email'))

    username = forms.CharField(label=get_user_model()._meta.get_field(
        'username').verbose_name.capitalize(),
        required=False,
        max_length=50)

    q = forms.CharField(
        max_length=50, required=False,
        label='Pesquise o nome do Autor com o '
        'tipo Selecionado e marque o escolhido.')

    autor_related = ChoiceWithoutValidationField(label='',
                                                 required=False,
                                                 widget=forms.RadioSelect())

    action_user = forms.ChoiceField(
        label=_('Usuário com acesso ao Sistema para este Autor'),
        choices=ACTION_CREATE_USERS_AUTOR_CHOICE,
        widget=forms.RadioSelect())

<<<<<<< HEAD
    status_user = forms.ChoiceField(
        label=_('Bloqueio do Usuário Existente'),
        choices=STATUS_USER_CHOICE,
        widget=forms.RadioSelect(),
        required=False,
        help_text=_('Se vc está trocando ou removendo o usuário deste Autor, '
                    'como o Sistema deve proceder com o usuário que está sendo'
                    ' desvinculado?'))


=======
>>>>>>> 5145f32a
    class Meta:
        model = Autor
        fields = ['tipo',
                  'nome',
                  'cargo',
                  'autor_related',
                  'q',
                  'action_user',
                  'username']

    def __init__(self, *args, **kwargs):

        autor_related = Div(
            FieldWithButtons(
                Field('q',
                      placeholder=_('Pesquisar por possíveis autores para '
                                    'o Tipo de Autor selecionado.')),
                StrictButton(
                    _('Filtrar'), css_class='btn-default btn-filtrar-autor',
                    type='button')),

<<<<<<< HEAD
=======

>>>>>>> 5145f32a
            css_class='hidden',
            data_action='create',
            data_application='AutorSearch',
            data_field='autor_related')

        autor_select = Row(to_column(('tipo', 3)),
                           Div(to_column(('nome', 5)),
                               to_column(('cargo', 4)), css_class="div_nome_cargo"),
                           to_column((autor_related, 9)),
<<<<<<< HEAD

=======
>>>>>>> 5145f32a
                           to_column((Div(
                               Field('autor_related'),
                               css_class='radiogroup-autor-related hidden'),
                               12)))

        row2 = Row(to_column((InlineRadios('action_user'), 8)),
                   to_column((Div('username'), 4)))
<<<<<<< HEAD

=======
>>>>>>> 5145f32a
        row3 = Row(to_column(('senha', 3)),
                   to_column(('senha_confirma', 3)),
                   to_column(('email', 3)),
                   to_column(('confirma_email', 3)),
                   css_class='new_user_fields hidden')

<<<<<<< HEAD
        row4 = Row(to_column((Div(InlineRadios('status_user'),
                                  css_class='radiogroup-status hidden'), 12)))

        controle_acesso = Fieldset(
            _('Controle de Acesso do Autor'),
            row2, row3, row4
        )
=======
        row4 = Row(to_column((
            Div(InlineRadios('status_user'),
                css_class='radiogroup-status hidden'),
            12))) if 'status_user' in self.Meta.fields else None

        controle_acesso = [row2, row3]

        if row4:
            controle_acesso.append(row4)
        controle_acesso = Fieldset(_('Controle de Acesso do Autor'),
                                   *controle_acesso)
>>>>>>> 5145f32a

        self.helper = FormHelper()
        self.helper.layout = SaplFormLayout(autor_select, controle_acesso)

        super(AutorForm, self).__init__(*args, **kwargs)

        self.fields['action_user'].initial = 'N'

        if self.instance.pk:
            if self.instance.autor_related:
                self.fields['autor_related'].choices = [
                    (self.instance.autor_related.pk,
                     self.instance.autor_related)]
<<<<<<< HEAD
                self.fields['autor_related'].initial = self.instance.object_id
                self.fields['q'].initial = ''

            if self.instance.user:
                self.fields['username'].initial = self.instance.user.username
                self.fields['action_user'].initial = 'A'
                self.fields['status_user'].initial = 'R'
                self.fields['username'].label = string_concat(
                    self.fields['username'].label,
                    ' (', self.instance.user.username, ')')
                self.fields['status_user'].label = string_concat(
                    self.fields['status_user'].label,
                    ' (', self.instance.user.username, ')')
=======
                self.fields['q'].initial = ''

            self.fields['autor_related'].initial = self.instance.autor_related

            if self.instance.user:
                self.fields['username'].initial = self.instance.user.username
                self.fields['action_user'].initial = 'A'

                self.fields['username'].label = string_concat(
                    self.fields['username'].label,
                    ' (', self.instance.user.username, ')')

                if 'status_user' in self.Meta.fields:
                    self.fields['status_user'].initial = 'R'
                    self.fields['status_user'].label = string_concat(
                        self.fields['status_user'].label,
                        ' (', self.instance.user.username, ')')

>>>>>>> 5145f32a
            self.fields['username'].widget.attrs.update({
                'data': self.instance.user.username
                if self.instance.user else ''})

<<<<<<< HEAD
            self.fields['status_user'].widget.attrs.update({
                'data': self.instance.user.username
                if self.instance.user else ''})
=======
            if 'status_user' in self.Meta.fields:
                self.fields['status_user'].widget.attrs.update({
                    'data': self.instance.user.username
                    if self.instance.user else ''})
>>>>>>> 5145f32a

    def valida_igualdade(self, texto1, texto2, msg):
        if texto1 != texto2:
            raise ValidationError(msg)
        return True

    def clean(self):
        User = get_user_model()
        cd = self.cleaned_data

        if 'action_user' not in cd or not cd['action_user']:
            raise ValidationError(_('Informe se o Autor terá usuário '
                                    'vinculado para acesso ao Sistema.'))

<<<<<<< HEAD
        if self.instance.pk and self.instance.user_id:
            if self.instance.user.username != cd['username']:
                if 'status_user' not in cd or not cd['status_user']:
                    raise ValidationError(
                        _('Foi trocado ou removido o usuário deste Autor, '
                          'mas não foi informado como se deve proceder com o '
                          'usuário que está sendo desvinculado?'))
=======
        if 'status_user' in self.Meta.fields:
            if self.instance.pk and self.instance.user_id:
                if self.instance.user.username != cd['username']:
                    if 'status_user' not in cd or not cd['status_user']:
                        raise ValidationError(
                            _('Foi trocado ou removido o usuário deste Autor, '
                              'mas não foi informado como se deve proceder '
                              'com o usuário que está sendo desvinculado?'))
>>>>>>> 5145f32a

        qs_user = User.objects.all()
        qs_autor = Autor.objects.all()

        if self.instance.pk:
            qs_autor = qs_autor.exclude(pk=self.instance.pk)
            if self.instance.user:
                qs_user = qs_user.exclude(pk=self.instance.user.pk)

        if cd['action_user'] == 'C':
            if User.objects.filter(username=cd['username']).exists():
                raise ValidationError(
                    _('Já existe usuário com o username "%s". '
                      'Para utilizar esse username você deve selecionar '
                      '"Associar um usuário existente".') % cd['username'])

            if ('senha' not in cd or 'senha_confirma' not in cd or
                    not cd['senha'] or not cd['senha_confirma']):
                raise ValidationError(_(
                    'A senha e sua confirmação devem ser informadas.'))
            msg = _('As senhas não conferem.')
            self.valida_igualdade(cd['senha'], cd['senha_confirma'], msg)

            try:
                validate_password(self.cleaned_data['senha'])
            except ValidationError as error:
                raise ValidationError(error)

            if ('email' not in cd or 'confirma_email' not in cd or
                    not cd['email'] or not cd['confirma_email']):
                raise ValidationError(_(
                    'O email e sua confirmação devem ser informados.'))
            msg = _('Os emails não conferem.')
            self.valida_igualdade(cd['email'], cd['confirma_email'], msg)

            if qs_user.filter(email=cd['email']).exists():
                raise ValidationError(_('Este email já foi cadastrado.'))

            if qs_autor.filter(user__email=cd['email']).exists():
                raise ValidationError(
                    _('Já existe um Autor com este email.'))

        elif cd['action_user'] == 'A':
            if not User.objects.filter(username=cd['username']).exists():
                raise ValidationError(
                    _('Não existe usuário com username "%s". '
                      'Para utilizar esse username você deve selecionar '
                      '"Criar novo Usuário".') % cd['username'])

        if cd['action_user'] != 'N':

            if 'username' not in cd or not cd['username']:
                raise ValidationError(_('O username deve ser informado.'))

            if qs_autor.filter(user__username=cd['username']).exists():
                raise ValidationError(
                    _('Já existe um Autor para este usuário.'))

        """
        'if' não é necessário por ser campo obrigatório e o framework já
        mostrar a mensagem de obrigatório junto ao campo. mas foi colocado
        ainda assim para renderizar um message.danger no topo do form.
        """
        if 'tipo' not in cd or not cd['tipo']:
            raise ValidationError(
                _('O Tipo do Autor deve ser selecionado.'))

        tipo = cd['tipo']

        if not tipo.content_type:
            if 'nome' not in cd or not cd['nome']:
                raise ValidationError(
                    _('O Nome do Autor deve ser informado.'))
        else:
            if 'autor_related' not in cd or not cd['autor_related']:
                raise ValidationError(
                    _('Um registro de %s deve ser escolhido para ser '
                      'vinculado ao cadastro de Autor') % tipo.descricao)

            if not tipo.content_type.model_class().objects.filter(
                    pk=cd['autor_related']).exists():
                raise ValidationError(
                    _('O Registro definido (%s-%s) não está na base de %s.'
                      ) % (cd['autor_related'], cd['q'], tipo.descricao))

            if qs_autor.filter(object_id=cd['autor_related']).exists():
                autor = qs_autor.filter(object_id=cd['autor_related']).first()
                raise ValidationError(
                    _('Já existe um autor Cadastrado para %s'
                      ) % autor.autor_related)

        return self.cleaned_data

    @transaction.atomic
    def save(self, commit=False):
        autor = super(AutorForm, self).save(commit)

        user_old = autor.user if autor.user_id else None

        u = None
        if self.cleaned_data['action_user'] == 'A':
            u = get_user_model().objects.get(
                username=self.cleaned_data['username'])
            if not u.is_active:
                u.is_active = settings.DEBUG
                u.save()
        elif self.cleaned_data['action_user'] == 'C':
            u = get_user_model().objects.create(
                username=self.cleaned_data['username'],
                email=self.cleaned_data['email'])
            u.set_password(self.cleaned_data['senha'])
            # Define usuário como ativo em ambiente de desenvolvimento
            # pode logar sem a necessidade de passar pela validação de email
            # troque par False para testar o envio de email em desenvolvimento
            u.is_active = settings.DEBUG
            u.save()
        autor.user = u

        if not autor.tipo.content_type:
            autor.content_type = None
            autor.object_id = None
            autor.autor_related = None
        else:
            autor.autor_related = autor.tipo.content_type.model_class(
            ).objects.get(pk=self.cleaned_data['autor_related'])
            autor.nome = str(autor.autor_related)

        autor.save()

        # FIXME melhorar captura de grupo de Autor, levando em conta,
        # no mínimo, a tradução.
        grupo = Group.objects.filter(name='Autor')[0]
        if self.cleaned_data['action_user'] != 'N':
            autor.user.groups.add(grupo)
            if user_old and user_old != autor.user:
                user_old.groups.remove(grupo)

        else:
<<<<<<< HEAD
            if 'status_user' in self.cleaned_data and user_old:
                if self.cleaned_data['status_user'] == 'X':
                    user_old.delete()

                elif self.cleaned_data['status_user'] == 'D':
                    user_old.groups.remove(grupo)
                    user_old.is_active = False
                    user_old.save()

                elif self.cleaned_data['status_user'] == 'R':
                    user_old.groups.remove(grupo)
            elif user_old:
=======
            if 'status_user' in self.Meta.fields:
                if 'status_user' in self.cleaned_data and user_old:
                    if self.cleaned_data['status_user'] == 'X':
                        user_old.delete()

                    elif self.cleaned_data['status_user'] == 'D':
                        user_old.groups.remove(grupo)
                        user_old.is_active = False
                        user_old.save()

                    elif self.cleaned_data['status_user'] == 'R':
                        user_old.groups.remove(grupo)
                elif user_old:
                    user_old.groups.remove(grupo)
            else:
>>>>>>> 5145f32a
                user_old.groups.remove(grupo)

        return autor


<<<<<<< HEAD
=======
class AutorFormForAdmin(AutorForm):
    status_user = forms.ChoiceField(
        label=_('Bloqueio do Usuário Existente'),
        choices=STATUS_USER_CHOICE,
        widget=forms.RadioSelect(),
        required=False,
        help_text=_('Se vc está trocando ou removendo o usuário deste Autor, '
                    'como o Sistema deve proceder com o usuário que está sendo'
                    ' desvinculado?'))

    class Meta:
        model = Autor
        fields = ['tipo',
                  'nome',
                  'cargo',
                  'autor_related',
                  'q',
                  'action_user',
                  'username',
                  'status_user']


>>>>>>> 5145f32a
class RelatorioAtasFilterSet(django_filters.FilterSet):

    filter_overrides = {models.DateField: {
        'filter_class': django_filters.DateFromToRangeFilter,
        'extra': lambda f: {
            'label': '%s (%s)' % (f.verbose_name, _('Inicial - Final')),
            'widget': RangeWidgetOverride}
    }}

    class Meta:
        model = SessaoPlenaria
        fields = ['data_inicio']

    def __init__(self, *args, **kwargs):
        super(RelatorioAtasFilterSet, self).__init__(
            *args, **kwargs)

        self.filters['data_inicio'].label = 'Período (Inicial - Final)'
        self.form.fields['data_inicio'].required = True

        row1 = to_row([('data_inicio', 12)])

        self.form.helper = FormHelper()
        self.form.helper.form_method = 'GET'
        self.form.helper.layout = Layout(
            Fieldset(_('Atas das Sessões Plenárias'),
                     row1, form_actions(save_label='Pesquisar'))
        )


class RelatorioPresencaSessaoFilterSet(django_filters.FilterSet):

    filter_overrides = {models.DateField: {
        'filter_class': django_filters.DateFromToRangeFilter,
        'extra': lambda f: {
            'label': '%s (%s)' % (f.verbose_name, _('Inicial - Final')),
            'widget': RangeWidgetOverride}
    }}

    class Meta:
        model = SessaoPlenaria
        fields = ['data_inicio']

    def __init__(self, *args, **kwargs):
        super(RelatorioPresencaSessaoFilterSet, self).__init__(
            *args, **kwargs)

        self.filters['data_inicio'].label = 'Período (Inicial - Final)'
        self.form.fields['data_inicio'].required = True

        row1 = to_row([('data_inicio', 12)])

        self.form.helper = FormHelper()
        self.form.helper.form_method = 'GET'
        self.form.helper.layout = Layout(
            Fieldset(_('Presença dos parlamentares nas sessões plenárias'),
                     row1, form_actions(save_label='Pesquisar'))
        )


class RelatorioHistoricoTramitacaoFilterSet(django_filters.FilterSet):

    filter_overrides = {models.DateField: {
        'filter_class': django_filters.DateFromToRangeFilter,
        'extra': lambda f: {
            'label': '%s (%s)' % (f.verbose_name, _('Inicial - Final')),
            'widget': RangeWidgetOverride}
    }}

    class Meta:
        model = MateriaLegislativa
        fields = ['tipo', 'tramitacao__unidade_tramitacao_local',
                  'tramitacao__status', 'tramitacao__data_tramitacao']

    def __init__(self, *args, **kwargs):
        super(RelatorioHistoricoTramitacaoFilterSet, self).__init__(
            *args, **kwargs)

        self.filters['tipo'].label = 'Tipo de Matéria'

        row1 = to_row([('tramitacao__data_tramitacao', 12)])
        row2 = to_row(
            [('tipo', 4),
             ('tramitacao__unidade_tramitacao_local', 4),
             ('tramitacao__status', 4)])

        self.form.helper = FormHelper()
        self.form.helper.form_method = 'GET'
        self.form.helper.layout = Layout(
            Fieldset(_('Histórico de Tramita'),
                     row1, row2,
                     form_actions(save_label='Pesquisar'))
        )


class RelatorioMateriasTramitacaoilterSet(django_filters.FilterSet):

    ano = django_filters.ChoiceFilter(required=True,
                                      label=u'Ano da Matéria',
                                      choices=RANGE_ANOS)

    class Meta:
        model = MateriaLegislativa
        fields = ['ano', 'tipo', 'tramitacao__unidade_tramitacao_local',
                  'tramitacao__status']

    def __init__(self, *args, **kwargs):
        super(RelatorioMateriasTramitacaoilterSet, self).__init__(
            *args, **kwargs)

        self.filters['tipo'].label = 'Tipo de Matéria'

        row1 = to_row([('ano', 12)])
        row2 = to_row([('tipo', 12)])
        row3 = to_row([('tramitacao__unidade_tramitacao_local', 12)])
        row4 = to_row([('tramitacao__status', 12)])

        self.form.helper = FormHelper()
        self.form.helper.form_method = 'GET'
        self.form.helper.layout = Layout(
            Fieldset(_('Pesquisa de Matéria em Tramitação'),
                     row1, row2, row3, row4,
                     form_actions(save_label='Pesquisar'))
        )


class RelatorioMateriasPorAnoAutorTipoFilterSet(django_filters.FilterSet):

    ano = django_filters.ChoiceFilter(required=True,
                                      label=u'Ano da Matéria',
                                      choices=RANGE_ANOS)

    class Meta:
        model = MateriaLegislativa
        fields = ['ano']

    def __init__(self, *args, **kwargs):
        super(RelatorioMateriasPorAnoAutorTipoFilterSet, self).__init__(
            *args, **kwargs)

        row1 = to_row(
            [('ano', 12)])

        self.form.helper = FormHelper()
        self.form.helper.form_method = 'GET'
        self.form.helper.layout = Layout(
            Fieldset(_('Pesquisar'),
                     row1,
                     form_actions(save_label='Pesquisar'))
        )


class RelatorioMateriasPorAutorFilterSet(django_filters.FilterSet):

    filter_overrides = {models.DateField: {
        'filter_class': django_filters.DateFromToRangeFilter,
        'extra': lambda f: {
            'label': '%s (%s)' % (f.verbose_name, _('Inicial - Final')),
            'widget': RangeWidgetOverride}
    }}

    autoria__autor = django_filters.CharFilter(widget=forms.HiddenInput())

    class Meta:
        model = MateriaLegislativa
        fields = ['tipo', 'data_apresentacao']

    def __init__(self, *args, **kwargs):
        super(RelatorioMateriasPorAutorFilterSet, self).__init__(
            *args, **kwargs)

        self.filters['tipo'].label = 'Tipo de Matéria'

        row1 = to_row(
            [('tipo', 12)])
        row2 = to_row(
            [('data_apresentacao', 12)])
        row3 = to_row(
            [('autoria__autor', 0),
             (Button('pesquisar',
                     'Pesquisar Autor',
                     css_class='btn btn-primary btn-sm'), 2),
             (Button('limpar',
                     'limpar Autor',
                     css_class='btn btn-primary btn-sm'), 10)])

        self.form.helper = FormHelper()
        self.form.helper.form_method = 'GET'
        self.form.helper.layout = Layout(
            Fieldset(_('Pesquisar'),
                     row1, row2,
                     HTML(autor_label),
                     HTML(autor_modal),
                     row3,
                     form_actions(save_label='Pesquisar'))
        )


class CasaLegislativaForm(ModelForm):

    class Meta:

        model = CasaLegislativa
        fields = ['codigo',
                  'nome',
                  'sigla',
                  'endereco',
                  'cep',
                  'municipio',
                  'uf',
                  'telefone',
                  'fax',
                  'logotipo',
                  'endereco_web',
                  'email',
                  'informacao_geral']

        widgets = {
            'uf': forms.Select(attrs={'class': 'selector'}),
            'cep': forms.TextInput(attrs={'class': 'cep'}),
            'telefone': forms.TextInput(attrs={'class': 'telefone'}),
            'fax': forms.TextInput(attrs={'class': 'telefone'}),
            'logotipo':  ImageThumbnailFileInput,
            'informacao_geral': forms.Textarea(
                attrs={'id': 'texto-rico'})
        }

    def clean_logotipo(self):
        logotipo = self.cleaned_data.get('logotipo', False)
        if logotipo:
            if logotipo.size > MAX_IMAGE_UPLOAD_SIZE:
                raise ValidationError("Imagem muito grande. ( > 2mb )")
        return logotipo


class LoginForm(AuthenticationForm):
    username = forms.CharField(
        label="Username", max_length=30,
        widget=forms.TextInput(
            attrs={
                'class': 'form-control', 'name': 'username'}))
    password = forms.CharField(
        label="Password", max_length=30,
        widget=forms.PasswordInput(
            attrs={
                'class': 'form-control', 'name': 'password'}))


class ConfiguracoesAppForm(ModelForm):

    class Meta:
        model = AppConfig
        fields = ['documentos_administrativos',
                  'sequencia_numeracao',
                  'painel_aberto',
                  'texto_articulado_proposicao',
                  'texto_articulado_materia',
                  'texto_articulado_norma']<|MERGE_RESOLUTION|>--- conflicted
+++ resolved
@@ -1,15 +1,9 @@
-<<<<<<< HEAD
-
-=======
->>>>>>> 5145f32a
+
 from crispy_forms.bootstrap import FieldWithButtons, InlineRadios, StrictButton
 from crispy_forms.helper import FormHelper
 from crispy_forms.layout import HTML, Button, Div, Field, Fieldset, Layout, Row
 from crispy_forms.templatetags.crispy_forms_field import css_class
-<<<<<<< HEAD
-
-=======
->>>>>>> 5145f32a
+
 from django import forms
 from django.conf import settings
 from django.contrib.auth import get_user_model
@@ -22,10 +16,7 @@
 from django.db import models, transaction
 from django.forms import ModelForm
 from django.utils.translation import ugettext_lazy as _, string_concat
-<<<<<<< HEAD
-
-=======
->>>>>>> 5145f32a
+
 import django_filters
 
 from sapl.base.models import Autor, TipoAutor
@@ -36,12 +27,10 @@
 from sapl.settings import MAX_IMAGE_UPLOAD_SIZE
 from sapl.utils import (RANGE_ANOS, ImageThumbnailFileInput,
                         RangeWidgetOverride, autor_label, autor_modal,
-<<<<<<< HEAD
+
                         SaplGenericRelation, models_with_gr_for_model,
                         ChoiceWithoutValidationField)
-=======
-                        SaplGenericRelation)
->>>>>>> 5145f32a
+
 
 from .models import AppConfig, CasaLegislativa
 
@@ -53,7 +42,6 @@
 ]
 
 
-<<<<<<< HEAD
 ACTION_CREATE_USERS_AUTOR_CHOICE = [
     ('C', _('Criar novo Usuário')),
     ('A', _('Associar um usuário existente')),
@@ -61,8 +49,6 @@
 ]
 
 
-=======
->>>>>>> 5145f32a
 STATUS_USER_CHOICE = [
     ('R', _('Apenas retirar Perfil de Autor do Usuário que está sendo'
             ' desvinculado')),
@@ -72,34 +58,6 @@
 ]
 
 
-<<<<<<< HEAD
-=======
-def autores_models_generic_relations():
-    models_of_generic_relations = list(map(
-        lambda x: x.related_model,
-        filter(
-            lambda obj: obj.is_relation and
-            hasattr(obj, 'field') and
-            isinstance(obj, GenericRel),
-
-            Autor._meta.get_fields(include_hidden=True))
-    ))
-
-    models = list(map(
-        lambda x: (x,
-                   list(filter(
-                       lambda field: (
-                           isinstance(
-                               field, SaplGenericRelation) and
-                           field.related_model == Autor),
-                       x._meta.get_fields(include_hidden=True)))),
-        models_of_generic_relations
-    ))
-
-    return models
-
-
->>>>>>> 5145f32a
 class TipoAutorForm(ModelForm):
 
     content_type = forms.ModelChoiceField(
@@ -116,40 +74,14 @@
 
         super(TipoAutorForm, self).__init__(*args, **kwargs)
 
-<<<<<<< HEAD
         content_types = ContentType.objects.get_for_models(
             *models_with_gr_for_model(Autor))
-=======
-        # Models que apontaram uma GenericRelation com Autor
-        models_of_generic_relations = list(map(
-            lambda x: x.related_model,
-            filter(
-                lambda obj: obj.is_relation and
-                hasattr(obj, 'field') and
-                isinstance(obj, GenericRel),
-                Autor._meta.get_fields(include_hidden=True))
-        ))
-
-        content_types = ContentType.objects.get_for_models(
-            *models_of_generic_relations)
->>>>>>> 5145f32a
 
         self.fields['content_type'].choices = [
             ('', _('Outros (Especifique)'))] + [
                 (ct.pk, ct) for key, ct in content_types.items()]
 
 
-<<<<<<< HEAD
-=======
-class ChoiceWithoutValidationField(forms.ChoiceField):
-
-    def validate(self, value):
-        if self.required and not value:
-            raise ValidationError(
-                self.error_messages['required'], code='required')
-
-
->>>>>>> 5145f32a
 class AutorForm(ModelForm):
     senha = forms.CharField(
         max_length=20,
@@ -190,19 +122,6 @@
         choices=ACTION_CREATE_USERS_AUTOR_CHOICE,
         widget=forms.RadioSelect())
 
-<<<<<<< HEAD
-    status_user = forms.ChoiceField(
-        label=_('Bloqueio do Usuário Existente'),
-        choices=STATUS_USER_CHOICE,
-        widget=forms.RadioSelect(),
-        required=False,
-        help_text=_('Se vc está trocando ou removendo o usuário deste Autor, '
-                    'como o Sistema deve proceder com o usuário que está sendo'
-                    ' desvinculado?'))
-
-
-=======
->>>>>>> 5145f32a
     class Meta:
         model = Autor
         fields = ['tipo',
@@ -223,11 +142,6 @@
                 StrictButton(
                     _('Filtrar'), css_class='btn-default btn-filtrar-autor',
                     type='button')),
-
-<<<<<<< HEAD
-=======
-
->>>>>>> 5145f32a
             css_class='hidden',
             data_action='create',
             data_application='AutorSearch',
@@ -237,10 +151,6 @@
                            Div(to_column(('nome', 5)),
                                to_column(('cargo', 4)), css_class="div_nome_cargo"),
                            to_column((autor_related, 9)),
-<<<<<<< HEAD
-
-=======
->>>>>>> 5145f32a
                            to_column((Div(
                                Field('autor_related'),
                                css_class='radiogroup-autor-related hidden'),
@@ -248,25 +158,13 @@
 
         row2 = Row(to_column((InlineRadios('action_user'), 8)),
                    to_column((Div('username'), 4)))
-<<<<<<< HEAD
-
-=======
->>>>>>> 5145f32a
+
         row3 = Row(to_column(('senha', 3)),
                    to_column(('senha_confirma', 3)),
                    to_column(('email', 3)),
                    to_column(('confirma_email', 3)),
                    css_class='new_user_fields hidden')
 
-<<<<<<< HEAD
-        row4 = Row(to_column((Div(InlineRadios('status_user'),
-                                  css_class='radiogroup-status hidden'), 12)))
-
-        controle_acesso = Fieldset(
-            _('Controle de Acesso do Autor'),
-            row2, row3, row4
-        )
-=======
         row4 = Row(to_column((
             Div(InlineRadios('status_user'),
                 css_class='radiogroup-status hidden'),
@@ -278,7 +176,6 @@
             controle_acesso.append(row4)
         controle_acesso = Fieldset(_('Controle de Acesso do Autor'),
                                    *controle_acesso)
->>>>>>> 5145f32a
 
         self.helper = FormHelper()
         self.helper.layout = SaplFormLayout(autor_select, controle_acesso)
@@ -292,21 +189,7 @@
                 self.fields['autor_related'].choices = [
                     (self.instance.autor_related.pk,
                      self.instance.autor_related)]
-<<<<<<< HEAD
-                self.fields['autor_related'].initial = self.instance.object_id
-                self.fields['q'].initial = ''
-
-            if self.instance.user:
-                self.fields['username'].initial = self.instance.user.username
-                self.fields['action_user'].initial = 'A'
-                self.fields['status_user'].initial = 'R'
-                self.fields['username'].label = string_concat(
-                    self.fields['username'].label,
-                    ' (', self.instance.user.username, ')')
-                self.fields['status_user'].label = string_concat(
-                    self.fields['status_user'].label,
-                    ' (', self.instance.user.username, ')')
-=======
+
                 self.fields['q'].initial = ''
 
             self.fields['autor_related'].initial = self.instance.autor_related
@@ -325,21 +208,14 @@
                         self.fields['status_user'].label,
                         ' (', self.instance.user.username, ')')
 
->>>>>>> 5145f32a
             self.fields['username'].widget.attrs.update({
                 'data': self.instance.user.username
                 if self.instance.user else ''})
 
-<<<<<<< HEAD
-            self.fields['status_user'].widget.attrs.update({
-                'data': self.instance.user.username
-                if self.instance.user else ''})
-=======
             if 'status_user' in self.Meta.fields:
                 self.fields['status_user'].widget.attrs.update({
                     'data': self.instance.user.username
                     if self.instance.user else ''})
->>>>>>> 5145f32a
 
     def valida_igualdade(self, texto1, texto2, msg):
         if texto1 != texto2:
@@ -354,15 +230,6 @@
             raise ValidationError(_('Informe se o Autor terá usuário '
                                     'vinculado para acesso ao Sistema.'))
 
-<<<<<<< HEAD
-        if self.instance.pk and self.instance.user_id:
-            if self.instance.user.username != cd['username']:
-                if 'status_user' not in cd or not cd['status_user']:
-                    raise ValidationError(
-                        _('Foi trocado ou removido o usuário deste Autor, '
-                          'mas não foi informado como se deve proceder com o '
-                          'usuário que está sendo desvinculado?'))
-=======
         if 'status_user' in self.Meta.fields:
             if self.instance.pk and self.instance.user_id:
                 if self.instance.user.username != cd['username']:
@@ -371,7 +238,6 @@
                             _('Foi trocado ou removido o usuário deste Autor, '
                               'mas não foi informado como se deve proceder '
                               'com o usuário que está sendo desvinculado?'))
->>>>>>> 5145f32a
 
         qs_user = User.objects.all()
         qs_autor = Autor.objects.all()
@@ -510,20 +376,6 @@
                 user_old.groups.remove(grupo)
 
         else:
-<<<<<<< HEAD
-            if 'status_user' in self.cleaned_data and user_old:
-                if self.cleaned_data['status_user'] == 'X':
-                    user_old.delete()
-
-                elif self.cleaned_data['status_user'] == 'D':
-                    user_old.groups.remove(grupo)
-                    user_old.is_active = False
-                    user_old.save()
-
-                elif self.cleaned_data['status_user'] == 'R':
-                    user_old.groups.remove(grupo)
-            elif user_old:
-=======
             if 'status_user' in self.Meta.fields:
                 if 'status_user' in self.cleaned_data and user_old:
                     if self.cleaned_data['status_user'] == 'X':
@@ -539,14 +391,12 @@
                 elif user_old:
                     user_old.groups.remove(grupo)
             else:
->>>>>>> 5145f32a
+
                 user_old.groups.remove(grupo)
 
         return autor
 
 
-<<<<<<< HEAD
-=======
 class AutorFormForAdmin(AutorForm):
     status_user = forms.ChoiceField(
         label=_('Bloqueio do Usuário Existente'),
@@ -569,7 +419,6 @@
                   'status_user']
 
 
->>>>>>> 5145f32a
 class RelatorioAtasFilterSet(django_filters.FilterSet):
 
     filter_overrides = {models.DateField: {
