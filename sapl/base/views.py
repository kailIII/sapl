<<<<<<< HEAD
from django.contrib.auth.mixins import PermissionRequiredMixin
from django.views.generic.base import TemplateView

from sapl.crud.base import Crud, CrudBaseMixin, CrudCreateView, CrudUpdateView
from sapl.utils import permissao_tb_aux
=======
from django.core.urlresolvers import reverse
from django.http import HttpResponseRedirect
from django.views.generic.base import TemplateView

from sapl.crud.base import (Crud, CrudBaseMixin, CrudCreateView,
                            CrudDetailView, CrudUpdateView)
>>>>>>> 11bea6f6

from .forms import CasaLegislativaForm
from .models import CasaLegislativa


def get_casalegislativa():
    return CasaLegislativa.objects.first()


class CasaLegislativaCrud(Crud):
    model = CasaLegislativa
    help_path = ''

    class BaseMixin(PermissionRequiredMixin, CrudBaseMixin):
        list_field_names = ['codigo', 'nome', 'sigla']

        def has_permission(self):
            if self.request.user.is_superuser:
                return True
            else:
                return False

    class CreateView(PermissionRequiredMixin, CrudCreateView):
        permission_required = {'base.add_casa_legislativa'}
        form_class = CasaLegislativaForm

    class UpdateView(PermissionRequiredMixin, CrudUpdateView):
        permission_required = {'base.change_casalegislativa'}
        form_class = CasaLegislativaForm

    class DetailView(CrudDetailView):
        form_class = CasaLegislativaForm

        def get(self, request, *args, **kwargs):
            return HttpResponseRedirect(
                reverse('sapl.base:casalegislativa_update',
                        kwargs={'pk': self.kwargs['pk']}))


class HelpView(PermissionRequiredMixin, TemplateView):
    # XXX treat non existing template as a 404!!!!

    def get_template_names(self):
        return ['ajuda/%s.html' % self.kwargs['topic']]


class SistemaView(PermissionRequiredMixin, TemplateView):
    template_name = 'sistema.html'
    permission_required = ''

    def has_permission(self):
        return permissao_tb_aux(self)<|MERGE_RESOLUTION|>--- conflicted
+++ resolved
@@ -1,17 +1,11 @@
-<<<<<<< HEAD
 from django.contrib.auth.mixins import PermissionRequiredMixin
-from django.views.generic.base import TemplateView
-
-from sapl.crud.base import Crud, CrudBaseMixin, CrudCreateView, CrudUpdateView
-from sapl.utils import permissao_tb_aux
-=======
 from django.core.urlresolvers import reverse
 from django.http import HttpResponseRedirect
 from django.views.generic.base import TemplateView
 
-from sapl.crud.base import (Crud, CrudBaseMixin, CrudCreateView,
-                            CrudDetailView, CrudUpdateView)
->>>>>>> 11bea6f6
+from sapl.crud.base import (Crud, CrudBaseMixin, CrudCreateView, CrudUpdateView,
+                            CrudDetailView)
+from sapl.utils import permissao_tb_aux
 
 from .forms import CasaLegislativaForm
 from .models import CasaLegislativa
@@ -51,7 +45,7 @@
                         kwargs={'pk': self.kwargs['pk']}))
 
 
-class HelpView(PermissionRequiredMixin, TemplateView):
+class HelpView(TemplateView):
     # XXX treat non existing template as a 404!!!!
 
     def get_template_names(self):
