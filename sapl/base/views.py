--- conflicted
+++ resolved
@@ -13,11 +13,9 @@
 from django.views.generic.base import TemplateView
 from django_filters.views import FilterView
 
-<<<<<<< HEAD
-from sapl.base.forms import AutorForm, TipoAutorForm
-=======
+
 from sapl.base.forms import AutorForm, TipoAutorForm, AutorFormForAdmin
->>>>>>> 5145f32a
+
 from sapl.base.models import Autor, TipoAutor
 from sapl.crud.base import CrudAux
 from sapl.materia.models import MateriaLegislativa, TipoMateriaLegislativa
@@ -53,10 +51,6 @@
 
     class BaseMixin(CrudAux.BaseMixin):
         list_field_names = ['tipo', 'nome', 'user__username']
-<<<<<<< HEAD
-        ordering = ('tipo__descricao', )
-=======
->>>>>>> 5145f32a
 
     class DeleteView(CrudAux.DeleteView):
 
@@ -73,18 +67,11 @@
         layout_key = None
         form_class = AutorForm
 
-<<<<<<< HEAD
-=======
-        def form_valid(self, form):
-            # devido a implement do form o form_valid do Crud deve ser pulado
-            return super(CrudAux.UpdateView, self).form_valid(form)
-
         def get(self, request, *args, **kwargs):
             if request.user.is_superuser:
                 self.form_class = AutorFormForAdmin
             return CrudAux.UpdateView.get(self, request, *args, **kwargs)
 
->>>>>>> 5145f32a
         def get_success_url(self):
 
             # FIXME try except - testar envio de emails
@@ -93,11 +80,7 @@
             try:
                 kwargs = {}
                 user = self.object.user
-<<<<<<< HEAD
-                
-=======
-
->>>>>>> 5145f32a
+
                 if user.is_active:
                     return reverse('sapl.base:autor_detail',
                                    kwargs={'pk': pk_autor})
@@ -131,18 +114,11 @@
         form_class = AutorForm
         layout_key = None
 
-<<<<<<< HEAD
-=======
-        def form_valid(self, form):
-            # devido a implement do form o form_valid do Crud deve ser pulado
-            return super(CrudAux.CreateView, self).form_valid(form)
-
         def get(self, request, *args, **kwargs):
             if request.user.is_superuser:
                 self.form_class = AutorFormForAdmin
             return CrudAux.CreateView.get(self, request, *args, **kwargs)
 
->>>>>>> 5145f32a
         def get_success_url(self):
             pk_autor = self.object.id
             try:
