
from django.conf import settings
from django.contrib.auth import get_user_model
from django.contrib.auth.mixins import PermissionRequiredMixin
from django.contrib.auth.models import Group
from django.contrib.auth.tokens import default_token_generator
from django.core.mail import send_mail
from django.core.urlresolvers import reverse
from django.db.models import Count, Q
from django.http import HttpResponseRedirect
from django.utils.encoding import force_bytes
from django.utils.http import urlsafe_base64_encode, urlsafe_base64_decode
from django.utils.translation import ugettext_lazy as _
from django.views.generic.base import TemplateView
from django_filters.views import FilterView


from sapl.base.forms import AutorForm, TipoAutorForm, AutorFormForAdmin

from sapl.base.models import Autor, TipoAutor
from sapl.crud.base import CrudAux
from sapl.materia.models import MateriaLegislativa, TipoMateriaLegislativa
from sapl.parlamentares.models import Parlamentar
from sapl.sessao.models import OrdemDia, SessaoPlenaria
from sapl.utils import sapl_logger

from .forms import (CasaLegislativaForm, ConfiguracoesAppForm,
                    RelatorioAtasFilterSet,
                    RelatorioHistoricoTramitacaoFilterSet,
                    RelatorioMateriasPorAnoAutorTipoFilterSet,
                    RelatorioMateriasPorAutorFilterSet,
                    RelatorioMateriasTramitacaoilterSet,
                    RelatorioPresencaSessaoFilterSet)
from .models import AppConfig, CasaLegislativa


def get_casalegislativa():
    return CasaLegislativa.objects.first()


class ConfirmarEmailView(TemplateView):
    template_name = "email/confirma.html"

    def get(self, request, *args, **kwargs):
        uid = urlsafe_base64_decode(self.kwargs['uidb64'])
        user = get_user_model().objects.get(id=uid)
        user.is_active = True
        user.save()
        context = self.get_context_data(**kwargs)
        return self.render_to_response(context)


class TipoAutorCrud(CrudAux):
    model = TipoAutor
    help_path = 'tipo-autor'

    class BaseMixin(CrudAux.BaseMixin):
        list_field_names = ['descricao', 'content_type']
        form_class = TipoAutorForm


class AutorCrud(CrudAux):
    model = Autor
    help_path = 'autor'

    class BaseMixin(CrudAux.BaseMixin):
        list_field_names = ['tipo', 'nome', 'user__username']

    class DeleteView(CrudAux.DeleteView):

        def delete(self, *args, **kwargs):
            self.object = self.get_object()

            if self.object.user:
                # FIXME melhorar captura de grupo de Autor, levando em conta
                # trad
                grupo = Group.objects.filter(name='Autor')[0]
                self.object.user.groups.remove(grupo)

            return CrudAux.DeleteView.delete(self, *args, **kwargs)

    class UpdateView(CrudAux.UpdateView):
        layout_key = None
        form_class = AutorForm

<<<<<<< HEAD
=======
        def form_valid(self, form):
            # devido a implement do form o form_valid do Crud deve ser pulado
            return super(CrudAux.UpdateView, self).form_valid(form)

        def post(self, request, *args, **kwargs):
            if request.user.is_superuser:
                self.form_class = AutorFormForAdmin
            return CrudAux.UpdateView.post(self, request, *args, **kwargs)

>>>>>>> 791f8509
        def get(self, request, *args, **kwargs):
            if request.user.is_superuser:
                self.form_class = AutorFormForAdmin
            return CrudAux.UpdateView.get(self, request, *args, **kwargs)

        def get_success_url(self):
            pk_autor = self.object.id
<<<<<<< HEAD
            kwargs = {}
            user = self.object.user

            """if user.is_active:
                return reverse('sapl.base:autor_detail',
                               kwargs={'pk': pk_autor})"""

            kwargs['token'] = default_token_generator.make_token(user)
            kwargs['uidb64'] = urlsafe_base64_encode(force_bytes(user.pk))
            assunto = "SAPL - Confirmação de Conta"
            full_url = self.request.get_raw_uri()
            url_base = full_url[:full_url.find('sistema') - 1]

            mensagem = (
                "Este e-mail foi utilizado para fazer cadastro no " +
                "SAPL com o perfil de Autor. Agora você pode " +
                "criar/editar/enviar Proposições.\n" +
                "Seu nome de usuário é: " +
                self.request.POST['username'] + "\n"
                "Caso você não tenha feito este cadastro, por favor " +
                "ignore esta mensagem. Caso tenha, clique " +
                "no link abaixo\n" + url_base +
                reverse('sapl.materia:confirmar_email', kwargs=kwargs))
            remetente = [settings.EMAIL_SEND_USER]
            destinatario = [user.email]
            send_mail(assunto, mensagem, remetente, destinatario,
                      fail_silently=False)
            return reverse('sapl.base:autor_detail',
                           kwargs={'pk': pk_autor})
=======
            url_reverse = reverse('sapl.base:autor_detail',
                                  kwargs={'pk': pk_autor})
            try:
                kwargs = {}
                user = self.object.user

                if not user:
                    return url_reverse

                kwargs['token'] = default_token_generator.make_token(user)
                kwargs['uidb64'] = urlsafe_base64_encode(force_bytes(user.pk))
                assunto = "SAPL - Confirmação de Conta"
                full_url = self.request.get_raw_uri()
                url_base = full_url[:full_url.find('sistema') - 1]

                mensagem = (
                    "Este e-mail foi utilizado para fazer cadastro no " +
                    "SAPL com o perfil de Autor. Agora você pode " +
                    "criar/editar/enviar Proposições.\n" +
                    "Seu nome de usuário é: " +
                    self.request.POST['username'] + "\n"
                    "Caso você não tenha feito este cadastro, por favor " +
                    "ignore esta mensagem. Caso tenha, clique " +
                    "no link abaixo\n" + url_base +
                    reverse('sapl.base:confirmar_email', kwargs=kwargs))
                remetente = [settings.EMAIL_SEND_USER]
                destinatario = [user.email]
                send_mail(assunto, mensagem, remetente, destinatario,
                          fail_silently=False)
            except:
                sapl_logger.error(
                    _('Erro no envio de email na edição de Autores.'))
            return url_reverse
>>>>>>> 791f8509

    class CreateView(CrudAux.CreateView):
        form_class = AutorForm
        layout_key = None

<<<<<<< HEAD
=======
        def form_valid(self, form):
            # devido a implement do form o form_valid do Crud deve ser pulado
            return super(CrudAux.CreateView, self).form_valid(form)

        def post(self, request, *args, **kwargs):
            if request.user.is_superuser:
                self.form_class = AutorFormForAdmin
            return CrudAux.CreateView.post(self, request, *args, **kwargs)

>>>>>>> 791f8509
        def get(self, request, *args, **kwargs):
            if request.user.is_superuser:
                self.form_class = AutorFormForAdmin
            return CrudAux.CreateView.get(self, request, *args, **kwargs)

        def get_success_url(self):
            pk_autor = self.object.id
<<<<<<< HEAD
            # FIXME try except - testar envio de emails
            kwargs = {}
            user = self.object.user
            kwargs['token'] = default_token_generator.make_token(user)
            kwargs['uidb64'] = urlsafe_base64_encode(force_bytes(user.pk))
            assunto = "SAPL - Confirmação de Conta"
            full_url = self.request.get_raw_uri()
            url_base = full_url[:full_url.find('sistema') - 1]

            mensagem = (
                "Este e-mail foi utilizado para fazer cadastro no " +
                "SAPL com o perfil de Autor. Agora você pode " +
                "criar/editar/enviar Proposições.\n" +
                "Seu nome de usuário é: " +
                self.request.POST['username'] + "\n"
                "Caso você não tenha feito este cadastro, por favor " +
                "ignore esta mensagem. Caso tenha, clique " +
                "no link abaixo\n" + url_base +
                reverse('sapl.materia:confirmar_email', kwargs=kwargs))
            remetente = settings.EMAIL_SEND_USER
            destinatario = [user.email]
            send_mail(assunto, mensagem, remetente, destinatario,
                      fail_silently=False)

            return reverse('sapl.base:autor_detail',
                           kwargs={'pk': pk_autor})
=======
            url_reverse = reverse('sapl.base:autor_detail',
                                  kwargs={'pk': pk_autor})
            try:
                kwargs = {}
                user = self.object.user

                if not user:
                    return url_reverse

                kwargs['token'] = default_token_generator.make_token(user)
                kwargs['uidb64'] = urlsafe_base64_encode(force_bytes(user.pk))
                assunto = "SAPL - Confirmação de Conta"
                full_url = self.request.get_raw_uri()
                url_base = full_url[:full_url.find('sistema') - 1]

                mensagem = (
                    "Este e-mail foi utilizado para fazer cadastro no " +
                    "SAPL com o perfil de Autor. Agora você pode " +
                    "criar/editar/enviar Proposições.\n" +
                    "Seu nome de usuário é: " +
                    self.request.POST['username'] + "\n"
                    "Caso você não tenha feito este cadastro, por favor " +
                    "ignore esta mensagem. Caso tenha, clique " +
                    "no link abaixo\n" + url_base +
                    reverse('sapl.base:confirmar_email', kwargs=kwargs))
                remetente = [settings.EMAIL_SEND_USER]
                destinatario = [user.email]
                send_mail(assunto, mensagem, remetente, destinatario,
                          fail_silently=False)
            except:
                sapl_logger.error(
                    _('Erro no envio de email na criação de Autores.'))
            return url_reverse
>>>>>>> 791f8509


class RelatorioAtasView(FilterView):
    model = SessaoPlenaria
    filterset_class = RelatorioAtasFilterSet
    template_name = 'base/RelatorioAtas_filter.html'

    def get_context_data(self, **kwargs):
        context = super(RelatorioAtasView,
                        self).get_context_data(**kwargs)
        context['title'] = _('Atas das Sessões Plenárias')

        # Verifica se os campos foram preenchidos
        if not self.filterset.form.is_valid():
            return context

        context['object_list'] = context['object_list'].exclude(upload_ata='')
        qr = self.request.GET.copy()
        context['filter_url'] = ('&' + qr.urlencode()) if len(qr) > 0 else ''
        return context


class RelatorioPresencaSessaoView(FilterView):
    model = SessaoPlenaria
    filterset_class = RelatorioPresencaSessaoFilterSet
    template_name = 'base/RelatorioPresencaSessao_filter.html'

    def calcular_porcentagem_presenca(self,
                                      parlamentares,
                                      total_sessao,
                                      total_ordemdia):
        for p in parlamentares:
            p.sessao_porc = round(p.sessao_count * 100 / total_sessao, 1)
            p.ordemdia_porc = round(p.ordemdia_count * 100 / total_ordemdia, 1)
        return parlamentares

    def get_context_data(self, **kwargs):
        context = super(RelatorioPresencaSessaoView,
                        self).get_context_data(**kwargs)
        context['title'] = _('Presença dos parlamentares nas sessões')

        # Verifica se os campos foram preenchidos
        if not self.filterset.form.is_valid():
            return context

        # =====================================================================
        if 'salvar' in self.request.GET:
            where = context['object_list'].query.where
            _range = where.children[0].rhs

            sufixo = 'sessao_plenaria__data_inicio__range'
            param0 = {'%s' % sufixo: _range}
            param1 = {'presencaordemdia__%s' % sufixo: _range}
            param2 = {'sessaoplenariapresenca__%s' % sufixo: _range}

            pls = Parlamentar.objects.filter(
                (Q(**param1) | Q(presencaordemdia__isnull=True)) &
                (Q(**param2) | Q(sessaoplenariapresenca__isnull=True))
            ).annotate(
                sessao_count=Count(
                    'sessaoplenariapresenca__sessao_plenaria',
                    distinct=True),
                ordemdia_count=Count(
                    'presencaordemdia__sessao_plenaria',
                    distinct=True),
                sessao_porc=Count(0),
                ordemdia_porc=Count(0)
            ).exclude(
                sessao_count=0,
                ordemdia_count=0)

            total_ordemdia = OrdemDia.objects.order_by(
                'sessao_plenaria').filter(**param0).distinct(
                'sessao_plenaria').count()

            self.calcular_porcentagem_presenca(
                pls,
                context['object_list'].count(),
                total_ordemdia)

            context['total_ordemdia'] = total_ordemdia
            context['total_sessao'] = context['object_list'].count()
            context['parlamentares'] = pls
            context['periodo'] = (
                self.request.GET['data_inicio_0'] +
                ' - ' + self.request.GET['data_inicio_1'])
        # =====================================================================
        qr = self.request.GET.copy()
        context['filter_url'] = ('&' + qr.urlencode()) if len(qr) > 0 else ''
        return context


class RelatorioHistoricoTramitacaoView(FilterView):
    model = MateriaLegislativa
    filterset_class = RelatorioHistoricoTramitacaoFilterSet
    template_name = 'base/RelatorioHistoricoTramitacao_filter.html'

    def get_context_data(self, **kwargs):
        context = super(RelatorioHistoricoTramitacaoView,
                        self).get_context_data(**kwargs)
        context['title'] = _('Histórico de Tramitações')
        qr = self.request.GET.copy()
        context['filter_url'] = ('&' + qr.urlencode()) if len(qr) > 0 else ''
        return context


class RelatorioMateriasTramitacaoView(FilterView):
    model = MateriaLegislativa
    filterset_class = RelatorioMateriasTramitacaoilterSet
    template_name = 'base/RelatorioMateriasPorTramitacao_filter.html'

    def get_context_data(self, **kwargs):
        context = super(RelatorioMateriasTramitacaoView,
                        self).get_context_data(**kwargs)

        context['title'] = _('Matérias por Ano, Autor e Tipo')

        qs = context['object_list']
        qs = qs.filter(em_tramitacao=True)
        context['object_list'] = qs

        qtdes = {}
        for tipo in TipoMateriaLegislativa.objects.all():
            qs = context['object_list']
            qtde = len(qs.filter(tipo_id=tipo.id))
            if qtde > 0:
                qtdes[tipo] = qtde
        context['qtdes'] = qtdes

        qr = self.request.GET.copy()
        context['filter_url'] = ('&' + qr.urlencode()) if len(qr) > 0 else ''

        return context


class RelatorioMateriasPorAnoAutorTipoView(FilterView):
    model = MateriaLegislativa
    filterset_class = RelatorioMateriasPorAnoAutorTipoFilterSet
    template_name = 'base/RelatorioMateriasPorAnoAutorTipo_filter.html'

    def get_filterset_kwargs(self, filterset_class):
        super(RelatorioMateriasPorAnoAutorTipoView,
              self).get_filterset_kwargs(filterset_class)

        kwargs = {'data': self.request.GET or None}
        return kwargs

    def get_context_data(self, **kwargs):
        context = super(RelatorioMateriasPorAnoAutorTipoView,
                        self).get_context_data(**kwargs)

        context['title'] = _('Matérias por Ano, Autor e Tipo')

        qtdes = {}
        for tipo in TipoMateriaLegislativa.objects.all():
            qs = kwargs['object_list']
            qtde = len(qs.filter(tipo_id=tipo.id))
            if qtde > 0:
                qtdes[tipo] = qtde
        context['qtdes'] = qtdes

        qr = self.request.GET.copy()
        context['filter_url'] = ('&' + qr.urlencode()) if len(qr) > 0 else ''

        return context


class RelatorioMateriasPorAutorView(FilterView):
    model = MateriaLegislativa
    filterset_class = RelatorioMateriasPorAutorFilterSet
    template_name = 'base/RelatorioMateriasPorAutor_filter.html'

    def get_filterset_kwargs(self, filterset_class):
        super(RelatorioMateriasPorAutorView,
              self).get_filterset_kwargs(filterset_class)

        kwargs = {'data': self.request.GET or None}
        return kwargs

    def get_context_data(self, **kwargs):
        context = super(RelatorioMateriasPorAutorView,
                        self).get_context_data(**kwargs)

        context['title'] = _('Matérias por Autor')

        qtdes = {}
        for tipo in TipoMateriaLegislativa.objects.all():
            qs = kwargs['object_list']
            qtde = len(qs.filter(tipo_id=tipo.id))
            if qtde > 0:
                qtdes[tipo] = qtde
        context['qtdes'] = qtdes

        qr = self.request.GET.copy()
        context['filter_url'] = ('&' + qr.urlencode()) if len(qr) > 0 else ''

        return context


class CasaLegislativaCrud(CrudAux):
    model = CasaLegislativa

    class BaseMixin(CrudAux.BaseMixin):
        list_field_names = ['codigo', 'nome', 'sigla']
        form_class = CasaLegislativaForm

    class DetailView(CrudAux.DetailView):

        def get(self, request, *args, **kwargs):
            return HttpResponseRedirect(
                reverse('sapl.base:casalegislativa_update',
                        kwargs={'pk': self.kwargs['pk']}))


class HelpView(PermissionRequiredMixin, TemplateView):
    # XXX treat non existing template as a 404!!!!

    def get_template_names(self):
        return ['ajuda/%s.html' % self.kwargs['topic']]


class AppConfigCrud(CrudAux):
    model = AppConfig

    class BaseMixin(CrudAux.BaseMixin):
        form_class = ConfiguracoesAppForm

        @property
        def list_url(self):
            return ''

        @property
        def create_url(self):
            return ''

    class CreateView(CrudAux.CreateView):

        def get(self, request, *args, **kwargs):
            app_config = AppConfig.objects.last()
            if app_config:
                return HttpResponseRedirect(
                    reverse('sapl.base:appconfig_update',
                            kwargs={'pk': app_config.pk}))
            else:
                self.object = None
                return super(CrudAux.CreateView, self).get(
                    request, *args, **kwargs)

    class ListView(CrudAux.ListView):

        def get(self, request, *args, **kwargs):
            return HttpResponseRedirect(reverse('sapl.base:appconfig_create'))

    class DetailView(CrudAux.DetailView):

        def get(self, request, *args, **kwargs):
            return HttpResponseRedirect(reverse('sapl.base:appconfig_create'))

    class DeleteView(CrudAux.DeleteView):

        def get(self, request, *args, **kwargs):
            return HttpResponseRedirect(reverse('sapl.base:appconfig_create'))<|MERGE_RESOLUTION|>--- conflicted
+++ resolved
@@ -83,8 +83,6 @@
         layout_key = None
         form_class = AutorForm
 
-<<<<<<< HEAD
-=======
         def form_valid(self, form):
             # devido a implement do form o form_valid do Crud deve ser pulado
             return super(CrudAux.UpdateView, self).form_valid(form)
@@ -94,7 +92,6 @@
                 self.form_class = AutorFormForAdmin
             return CrudAux.UpdateView.post(self, request, *args, **kwargs)
 
->>>>>>> 791f8509
         def get(self, request, *args, **kwargs):
             if request.user.is_superuser:
                 self.form_class = AutorFormForAdmin
@@ -102,37 +99,6 @@
 
         def get_success_url(self):
             pk_autor = self.object.id
-<<<<<<< HEAD
-            kwargs = {}
-            user = self.object.user
-
-            """if user.is_active:
-                return reverse('sapl.base:autor_detail',
-                               kwargs={'pk': pk_autor})"""
-
-            kwargs['token'] = default_token_generator.make_token(user)
-            kwargs['uidb64'] = urlsafe_base64_encode(force_bytes(user.pk))
-            assunto = "SAPL - Confirmação de Conta"
-            full_url = self.request.get_raw_uri()
-            url_base = full_url[:full_url.find('sistema') - 1]
-
-            mensagem = (
-                "Este e-mail foi utilizado para fazer cadastro no " +
-                "SAPL com o perfil de Autor. Agora você pode " +
-                "criar/editar/enviar Proposições.\n" +
-                "Seu nome de usuário é: " +
-                self.request.POST['username'] + "\n"
-                "Caso você não tenha feito este cadastro, por favor " +
-                "ignore esta mensagem. Caso tenha, clique " +
-                "no link abaixo\n" + url_base +
-                reverse('sapl.materia:confirmar_email', kwargs=kwargs))
-            remetente = [settings.EMAIL_SEND_USER]
-            destinatario = [user.email]
-            send_mail(assunto, mensagem, remetente, destinatario,
-                      fail_silently=False)
-            return reverse('sapl.base:autor_detail',
-                           kwargs={'pk': pk_autor})
-=======
             url_reverse = reverse('sapl.base:autor_detail',
                                   kwargs={'pk': pk_autor})
             try:
@@ -166,24 +132,16 @@
                 sapl_logger.error(
                     _('Erro no envio de email na edição de Autores.'))
             return url_reverse
->>>>>>> 791f8509
 
     class CreateView(CrudAux.CreateView):
         form_class = AutorForm
         layout_key = None
-
-<<<<<<< HEAD
-=======
-        def form_valid(self, form):
-            # devido a implement do form o form_valid do Crud deve ser pulado
-            return super(CrudAux.CreateView, self).form_valid(form)
 
         def post(self, request, *args, **kwargs):
             if request.user.is_superuser:
                 self.form_class = AutorFormForAdmin
             return CrudAux.CreateView.post(self, request, *args, **kwargs)
 
->>>>>>> 791f8509
         def get(self, request, *args, **kwargs):
             if request.user.is_superuser:
                 self.form_class = AutorFormForAdmin
@@ -191,34 +149,6 @@
 
         def get_success_url(self):
             pk_autor = self.object.id
-<<<<<<< HEAD
-            # FIXME try except - testar envio de emails
-            kwargs = {}
-            user = self.object.user
-            kwargs['token'] = default_token_generator.make_token(user)
-            kwargs['uidb64'] = urlsafe_base64_encode(force_bytes(user.pk))
-            assunto = "SAPL - Confirmação de Conta"
-            full_url = self.request.get_raw_uri()
-            url_base = full_url[:full_url.find('sistema') - 1]
-
-            mensagem = (
-                "Este e-mail foi utilizado para fazer cadastro no " +
-                "SAPL com o perfil de Autor. Agora você pode " +
-                "criar/editar/enviar Proposições.\n" +
-                "Seu nome de usuário é: " +
-                self.request.POST['username'] + "\n"
-                "Caso você não tenha feito este cadastro, por favor " +
-                "ignore esta mensagem. Caso tenha, clique " +
-                "no link abaixo\n" + url_base +
-                reverse('sapl.materia:confirmar_email', kwargs=kwargs))
-            remetente = settings.EMAIL_SEND_USER
-            destinatario = [user.email]
-            send_mail(assunto, mensagem, remetente, destinatario,
-                      fail_silently=False)
-
-            return reverse('sapl.base:autor_detail',
-                           kwargs={'pk': pk_autor})
-=======
             url_reverse = reverse('sapl.base:autor_detail',
                                   kwargs={'pk': pk_autor})
             try:
@@ -252,7 +182,6 @@
                 sapl_logger.error(
                     _('Erro no envio de email na criação de Autores.'))
             return url_reverse
->>>>>>> 791f8509
 
 
 class RelatorioAtasView(FilterView):
