--- conflicted
+++ resolved
@@ -42,6 +42,8 @@
           </div>
           <div id="navbar" class="navbar-collapse collapse">
             <ul class="nav navbar-nav">
+              <li><a href="/" role="button" aria-haspopup="true" aria-expanded="false">Inicio<span class="caret"></span></a></li>
+
               <li class="dropdown">
                 <a href="#" class="dropdown-toggle" data-toggle="dropdown" role="button" aria-haspopup="true" aria-expanded="false">Institucional <span class="caret"></span></a>
                   <ul class="dropdown-menu">
@@ -132,13 +134,7 @@
                 <li><a href="{% url 'sapl.base:login' %}"><img src="{% static 'img/user.png' %}"></a></li>
               {% else %}
                 <li class="dropdown">
-<<<<<<< HEAD
                     <a href="#" class="dropdown-toggle" data-toggle="dropdown" role="button" aria-haspopup="true" aria-expanded="false"><img height="30" width="30" src="{% static 'img/authenticated.png' %}"><span class="caret"></span></a>
-=======
-                  <a href="#" class="dropdown-toggle" data-toggle="dropdown" role="button" aria-haspopup="true" aria-expanded="false">
-                      {{ user.username }}
-                    <span class="caret"></span>
->>>>>>> b3b40504
                   </a>
                   <ul class="dropdown-menu">
                     <li><a>{{user.username}}</a></li>
@@ -254,7 +250,7 @@
               <address>
                 <small>
                   <strong>
-                    <span class="org">{{ nome }}</span>                    
+                    <span class="org">{{ nome }}</span> de <span class="locality">{{ municipio }}</span> - <abbr class="region" title="{{ state }}">{{ uf }}</abbr>
                   </strong>
                   <br>
                   <span class="street-address">{{ endereco }}</span>
