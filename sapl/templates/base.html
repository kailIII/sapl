--- conflicted
+++ resolved
@@ -59,11 +59,7 @@
                 <a href="#" class="dropdown-toggle" data-toggle="dropdown" role="button" aria-haspopup="true" aria-expanded="false">Protocolo <span class="caret"></span></a>
                   <ul class="dropdown-menu">
                     <li class="nav__sub-item"><a class="nav__sub-link" href="{% url 'sapl.protocoloadm:protocolo' %}">Pesquisar Protocolo</a></li>
-<<<<<<< HEAD
-=======
-                    <li class="nav__sub-item"><a class="nav__sub-link" href="{% url 'sapl.protocoloadm:pesq_doc_adm' %}">Pesquisar Documento Administrativo</a></li>
                     <li class="nav__sub-item"><a class="nav__sub-link" href="{% url 'sapl.materia:receber-proposicao' %}">Receber Proposições</a></li>
->>>>>>> 17c184bc
                     <!-- <li class="nav__sub-item"><a class="nav__sub-link" href="/materia">Protocolo Legislativo</a></li> -->
                     {# <li class="nav__sub-item"><a class="nav__sub-link" href="">Protocolo Geral</a></li> #}
                     {# <li class="nav__sub-item"><a class="nav__sub-link" href="{% url 'sapl.protocoloadm:proposicao' %}">Proposições</a></li> #}
