--- conflicted
+++ resolved
@@ -4,7 +4,7 @@
 from crispy_forms.layout import HTML, Button, Column, Fieldset, Layout
 from django import forms
 from django.contrib.auth import get_user_model
-from django.contrib.auth.models import Group
+from django.contrib.auth.models import Group, User
 from django.contrib.auth.password_validation import validate_password
 from django.core.exceptions import ObjectDoesNotExist, ValidationError
 from django.db import models, transaction
@@ -736,21 +736,9 @@
 
         autor = super(AutorForm, self).save(commit)
 
-<<<<<<< HEAD
         u = User.objects.get(
             username=autor.username,
             email=autor.email)
-=======
-        try:
-            u = get_user_model().objects.get(
-                username=autor.username,
-                email=autor.email)
-        except ObjectDoesNotExist:
-            msg = _('Este nome de usuario não está cadastrado. ' +
-                    'Por favor, cadastre-o no Administrador do ' +
-                    'Sistema antes de adicioná-lo como Autor')
-            raise ValidationError(msg)
->>>>>>> 242f7712
 
         u.set_password(self.cleaned_data['senha'])
         u.is_active = False
