
from datetime import datetime
import os

<<<<<<< HEAD
from crispy_forms.bootstrap import Alert, InlineCheckboxes, FormActions,\
    InlineRadios
=======
import django_filters
>>>>>>> 94858162
from crispy_forms.helper import FormHelper
from crispy_forms.layout import HTML, Button, Column, Fieldset, Layout, Row,\
    Field, Submit
from django import forms
from django.contrib.contenttypes.models import ContentType
from django.core.exceptions import ObjectDoesNotExist, ValidationError
from django.core.files.base import File
from django.db import models, transaction
from django.db.models import Max
from django.forms import ModelForm, widgets
from django.forms.forms import Form
from django.utils.translation import ugettext_lazy as _

from sapl.base.models import Autor
from sapl.comissoes.models import Comissao
from sapl.crispy_layout_mixin import form_actions, to_row, to_column,\
    SaplFormLayout
from sapl.materia.models import TipoProposicao, RegimeTramitacao, TipoDocumento
from sapl.norma.models import (LegislacaoCitada, NormaJuridica,
                               TipoNormaJuridica)
from sapl.parlamentares.models import Parlamentar
from sapl.protocoloadm.models import Protocolo
from sapl.settings import MAX_DOC_UPLOAD_SIZE
from sapl.utils import (RANGE_ANOS, RangeWidgetOverride, autor_label,
                        autor_modal, models_with_gr_for_model,
                        ChoiceWithoutValidationField, YES_NO_CHOICES)
import sapl

from .models import (AcompanhamentoMateria, Anexada, Autoria, DespachoInicial,
                     DocumentoAcessorio, MateriaLegislativa, Numeracao,
                     Proposicao, Relatoria, TipoMateriaLegislativa, Tramitacao,
                     UnidadeTramitacao)


def ANO_CHOICES():
    return [('', '---------')] + RANGE_ANOS


def em_tramitacao():
    return [('', 'Tanto Faz'),
            (True, 'Sim'),
            (False, 'Não')]


class ReceberProposicaoForm(Form):
    cod_hash = forms.CharField(label='Código do Documento', required=True)

    def __init__(self, *args, **kwargs):
        row1 = to_row([('cod_hash', 12)])
        self.helper = FormHelper()
        self.helper.layout = Layout(
            Fieldset(
                _('Incorporar Proposição'), row1,
                form_actions(save_label='Buscar Proposição')
            )
        )
        super(ReceberProposicaoForm, self).__init__(*args, **kwargs)


class UnidadeTramitacaoForm(ModelForm):

    class Meta:
        model = UnidadeTramitacao
        fields = ['comissao', 'orgao', 'parlamentar']

    def clean(self):
        cleaned_data = self.cleaned_data

        for key in list(cleaned_data.keys()):
            if cleaned_data[key] is None:
                del cleaned_data[key]

        if len(cleaned_data) != 1:
            msg = _('Somente um campo deve preenchido!')
            raise ValidationError(msg)
        return cleaned_data


class ProposicaoOldForm(ModelForm):

    tipo_materia = forms.ModelChoiceField(
        label=_('Matéria Vinculada'),
        required=False,
        queryset=TipoMateriaLegislativa.objects.all(),
        empty_label='Selecione',
    )

    numero_materia = forms.CharField(
        label='Número', required=False)

    ano_materia = forms.CharField(
        label='Ano', required=False)

    def clean_texto_original(self):
        texto_original = self.cleaned_data.get('texto_original', False)
        if texto_original:
            if texto_original.size > MAX_DOC_UPLOAD_SIZE:
                raise ValidationError("Arquivo muito grande. ( > 5mb )")
            return texto_original

    def clean_data_envio(self):
        data_envio = self.cleaned_data.get('data_envio') or None
        if (not data_envio) and len(self.initial) > 1:
            data_envio = datetime.now()
        return data_envio

    def clean(self):
        cleaned_data = self.cleaned_data
        if 'tipo' in cleaned_data:
            if cleaned_data['tipo'].descricao == 'Parecer':
                if self.instance.materia:
                    cleaned_data['materia'] = self.instance.materia
                else:
                    try:
                        materia = MateriaLegislativa.objects.get(
                            tipo_id=cleaned_data['tipo_materia'],
                            ano=cleaned_data['ano_materia'],
                            numero=cleaned_data['numero_materia'])
                    except ObjectDoesNotExist:
                        msg = _('Matéria adicionada não existe!')
                        raise ValidationError(msg)
                    else:
                        cleaned_data['materia'] = materia
        return cleaned_data

    def save(self, commit=False):
        proposicao = super(ProposicaoOldForm, self).save(commit)
        if 'materia' in self.cleaned_data:
            proposicao.materia = self.cleaned_data['materia']
        proposicao.save()
        return proposicao

    class Meta:
        model = Proposicao
        fields = ['tipo', 'data_envio', 'descricao', 'texto_original', 'autor']
        widgets = {'autor': forms.HiddenInput()}


class AcompanhamentoMateriaForm(ModelForm):

    class Meta:
        model = AcompanhamentoMateria
        fields = ['email']

    def __init__(self, *args, **kwargs):

        row1 = to_row([('email', 10)])

        row1.append(
            Column(form_actions(save_label='Cadastrar'), css_class='col-md-2')
        )

        self.helper = FormHelper()
        self.helper.layout = Layout(
            Fieldset(
                _('Acompanhamento de Matéria por e-mail'), row1
            )
        )
        super(AcompanhamentoMateriaForm, self).__init__(*args, **kwargs)


class DocumentoAcessorioForm(ModelForm):

    class Meta:
        model = DocumentoAcessorio
        fields = ['tipo', 'nome', 'data', 'autor', 'ementa', 'arquivo']
        widgets = {'autor': forms.HiddenInput()}

    def clean_autor(self):
        autor_field = self.cleaned_data['autor']
        try:
            int(autor_field)
        except ValueError:
            return autor_field
        else:
            if autor_field:
                return str(Autor.objects.get(id=autor_field))


class RelatoriaForm(ModelForm):

    class Meta:
        model = Relatoria
        fields = ['data_designacao_relator', 'comissao', 'parlamentar',
                  'data_destituicao_relator', 'tipo_fim_relatoria']

        widgets = {'comissao': forms.Select(attrs={'disabled': 'disabled'})}

    def __init__(self, *args, **kwargs):
        super(RelatoriaForm, self).__init__(*args, **kwargs)
        self.fields['parlamentar'].queryset = Parlamentar.objects.filter(
            ativo=True).order_by('nome_completo')

    def clean(self):
        cleaned_data = self.cleaned_data

        try:
            comissao = Comissao.objects.get(id=self.initial['comissao'])
        except ObjectDoesNotExist:
            msg = _('A localização atual deve ser uma comissão.')
            raise ValidationError(msg)
        else:
            cleaned_data['comissao'] = comissao

        return cleaned_data


class TramitacaoForm(ModelForm):

    class Meta:
        model = Tramitacao
        fields = ['data_tramitacao',
                  'unidade_tramitacao_local',
                  'status',
                  'turno',
                  'urgente',
                  'unidade_tramitacao_destino',
                  'data_encaminhamento',
                  'data_fim_prazo',
                  'texto']

    def __init__(self, *args, **kwargs):
        super(TramitacaoForm, self).__init__(*args, **kwargs)
        self.fields['data_tramitacao'].initial = datetime.now()

    def clean(self):

        if 'data_encaminhamento' in self.data:
            data_enc_form = self.cleaned_data['data_encaminhamento']
        if 'data_fim_prazo' in self.data:
            data_prazo_form = self.cleaned_data['data_fim_prazo']
        if 'data_tramitacao' in self.data:
            data_tram_form = self.cleaned_data['data_tramitacao']

        if self.errors:
            return self.errors

        ultima_tramitacao = Tramitacao.objects.filter(
            materia_id=self.instance.materia_id).exclude(
            id=self.instance.id).last()

        if not self.instance.data_tramitacao:

            if ultima_tramitacao:
                destino = ultima_tramitacao.unidade_tramitacao_destino
                if (destino != self.cleaned_data['unidade_tramitacao_local']):
                    msg = _('A origem da nova tramitação deve ser igual ao '
                            'destino  da última adicionada!')
                    raise ValidationError(msg)

            if self.cleaned_data['data_tramitacao'] > datetime.now().date():
                msg = _(
                    'A data de tramitação deve ser ' +
                    'menor ou igual a data de hoje!')
                raise ValidationError(msg)

            if (ultima_tramitacao and
                    data_tram_form < ultima_tramitacao.data_tramitacao):
                msg = _('A data da nova tramitação deve ser ' +
                        'maior que a data da última tramitação!')
                raise ValidationError(msg)

        if data_enc_form:
            if data_enc_form < data_tram_form:
                msg = _('A data de encaminhamento deve ser ' +
                        'maior que a data de tramitação!')
                raise ValidationError(msg)

        if data_prazo_form:
            if data_prazo_form < data_tram_form:
                msg = _('A data fim de prazo deve ser ' +
                        'maior que a data de tramitação!')
                raise ValidationError(msg)

        return self.cleaned_data


class TramitacaoUpdateForm(TramitacaoForm):
    unidade_tramitacao_local = forms.ModelChoiceField(
        queryset=UnidadeTramitacao.objects.all(),
        widget=forms.HiddenInput())

    data_tramitacao = forms.DateField(widget=forms.HiddenInput())

    class Meta:
        model = Tramitacao
        fields = ['data_tramitacao',
                  'unidade_tramitacao_local',
                  'status',
                  'turno',
                  'urgente',
                  'unidade_tramitacao_destino',
                  'data_encaminhamento',
                  'data_fim_prazo',
                  'texto',
                  ]

        widgets = {
            'data_encaminhamento': forms.DateInput(format='%d/%m/%Y'),
            'data_fim_prazo': forms.DateInput(format='%d/%m/%Y'),
        }

    def clean(self):
        local = self.instance.unidade_tramitacao_local
        data_tram = self.instance.data_tramitacao

        self.cleaned_data['data_tramitacao'] = data_tram
        self.cleaned_data['unidade_tramitacao_local'] = local
        return super(TramitacaoUpdateForm, self).clean()


class LegislacaoCitadaForm(ModelForm):

    tipo = forms.ModelChoiceField(
        label=_('Tipo Norma'),
        required=True,
        queryset=TipoNormaJuridica.objects.all(),
        empty_label='Selecione',
    )

    numero = forms.CharField(label='Número', required=True)

    ano = forms.CharField(label='Ano', required=True)

    class Meta:
        model = LegislacaoCitada
        fields = ['tipo',
                  'numero',
                  'ano',
                  'disposicoes',
                  'parte',
                  'livro',
                  'titulo',
                  'capitulo',
                  'secao',
                  'subsecao',
                  'artigo',
                  'paragrafo',
                  'inciso',
                  'alinea',
                  'item']

    def clean(self):
        if self.errors:
            return self.errors

        cleaned_data = self.cleaned_data

        try:
            norma = NormaJuridica.objects.get(
                numero=cleaned_data['numero'],
                ano=cleaned_data['ano'],
                tipo=cleaned_data['tipo'])
        except ObjectDoesNotExist:
            msg = _('A norma a ser inclusa não existe no cadastro'
                    ' de Normas.')
            raise ValidationError(msg)
        else:
            cleaned_data['norma'] = norma

        filtro_base = LegislacaoCitada.objects.filter(
            materia=self.instance.materia,
            norma=self.cleaned_data['norma'],
            disposicoes=self.cleaned_data['disposicoes'],
            parte=self.cleaned_data['parte'],
            livro=self.cleaned_data['livro'],
            titulo=self.cleaned_data['titulo'],
            capitulo=self.cleaned_data['capitulo'],
            secao=self.cleaned_data['secao'],
            subsecao=self.cleaned_data['subsecao'],
            artigo=self.cleaned_data['artigo'],
            paragrafo=self.cleaned_data['paragrafo'],
            inciso=self.cleaned_data['inciso'],
            alinea=self.cleaned_data['alinea'],
            item=self.cleaned_data['item'])

        if not self.instance.id:
            if filtro_base.exists():
                msg = _('Essa Legislação já foi cadastrada.')
                raise ValidationError(msg)
        else:
            if filtro_base.exclude(id=self.instance.id).exists():
                msg = _('Essa Legislação já foi cadastrada.')
                raise ValidationError(msg)
        return cleaned_data

    def save(self, commit=False):
        legislacao = super(LegislacaoCitadaForm, self).save(commit)

        legislacao.norma = self.cleaned_data['norma']
        legislacao.save()
        return legislacao


class NumeracaoForm(ModelForm):

    class Meta:
        model = Numeracao
        fields = ['tipo_materia',
                  'numero_materia',
                  'ano_materia',
                  'data_materia']

    def clean(self):
        if self.errors:
            return self.errors

        try:
            MateriaLegislativa.objects.get(
                numero=self.cleaned_data['numero_materia'],
                ano=self.cleaned_data['ano_materia'],
                tipo=self.cleaned_data['tipo_materia'])
        except ObjectDoesNotExist:
            msg = _('A matéria a ser inclusa não existe no cadastro'
                    ' de matérias legislativas.')
            raise ValidationError(msg)

        if Numeracao.objects.filter(
            materia=self.instance.materia,
            tipo_materia=self.cleaned_data['tipo_materia'],
            ano_materia=self.cleaned_data['ano_materia'],
            numero_materia=self.cleaned_data['numero_materia']
        ).exists():
            msg = _('Essa numeração já foi cadastrada.')
            raise ValidationError(msg)

        return self.cleaned_data


class AnexadaForm(ModelForm):

    tipo = forms.ModelChoiceField(
        label='Tipo',
        required=True,
        queryset=TipoMateriaLegislativa.objects.all(),
        empty_label='Selecione',
    )

    numero = forms.CharField(label='Número', required=True)

    ano = forms.CharField(label='Ano', required=True)

    def __init__(self, *args, **kwargs):

        return super(AnexadaForm, self).__init__(*args, **kwargs)

    def clean(self):
        if self.errors:
            return self.errors

        cleaned_data = self.cleaned_data

        try:
            materia_anexada = MateriaLegislativa.objects.get(
                numero=cleaned_data['numero'],
                ano=cleaned_data['ano'],
                tipo=cleaned_data['tipo'])
        except ObjectDoesNotExist:
            msg = _('A matéria a ser anexada não existe no cadastro'
                    ' de matérias legislativas.')
            raise ValidationError(msg)
        else:
            cleaned_data['materia_anexada'] = materia_anexada

        return cleaned_data

    def save(self, commit=False):
        anexada = super(AnexadaForm, self).save(commit)
        anexada.materia_anexada = self.cleaned_data['materia_anexada']
        anexada.save()
        return anexada

    class Meta:
        model = Anexada
        fields = ['tipo', 'numero', 'ano', 'data_anexacao', 'data_desanexacao']


class MateriaLegislativaFilterSet(django_filters.FilterSet):

    filter_overrides = {models.DateField: {
        'filter_class': django_filters.DateFromToRangeFilter,
        'extra': lambda f: {
            'label': '%s (%s)' % (f.verbose_name, _('Inicial - Final')),
            'widget': RangeWidgetOverride}
    }}

    ano = django_filters.ChoiceFilter(required=False,
                                      label=u'Ano da Matéria',
                                      choices=ANO_CHOICES)

    autoria__autor = django_filters.CharFilter(widget=forms.HiddenInput())

    ementa = django_filters.CharFilter(lookup_expr='icontains')

    em_tramitacao = django_filters.ChoiceFilter(required=False,
                                                label=u'Ano da Matéria',
                                                choices=em_tramitacao)

    class Meta:
        model = MateriaLegislativa
        fields = ['numero',
                  'numero_protocolo',
                  'ano',
                  'tipo',
                  'data_apresentacao',
                  'data_publicacao',
                  'autoria__autor__tipo',
                  # 'autoria__autor__partido',
                  'relatoria__parlamentar_id',
                  'local_origem_externa',
                  'tramitacao__unidade_tramitacao_destino',
                  'tramitacao__status',
                  'em_tramitacao',
                  ]

        order_by = (
            ('', 'Selecione'),
            ('dataC', 'Data, Tipo, Ano, Numero - Ordem Crescente'),
            ('dataD', 'Data, Tipo, Ano, Numero - Ordem Decrescente'),
            ('tipoC', 'Tipo, Ano, Numero, Data - Ordem Crescente'),
            ('tipoD', 'Tipo, Ano, Numero, Data - Ordem Decrescente')
        )

    order_by_mapping = {
        '': [],
        'dataC': ['data_apresentacao', 'tipo__sigla', 'ano', 'numero'],
        'dataD': ['-data_apresentacao', '-tipo__sigla', '-ano', '-numero'],
        'tipoC': ['tipo__sigla', 'ano', 'numero', 'data_apresentacao'],
        'tipoD': ['-tipo__sigla', '-ano', '-numero', '-data_apresentacao'],
    }

    def get_order_by(self, order_value):
        if order_value in self.order_by_mapping:
            return self.order_by_mapping[order_value]
        else:
            return super(MateriaLegislativaFilterSet,
                         self).get_order_by(order_value)

    def __init__(self, *args, **kwargs):
        super(MateriaLegislativaFilterSet, self).__init__(*args, **kwargs)

        self.filters['tipo'].label = 'Tipo de Matéria'
        self.filters['autoria__autor__tipo'].label = 'Tipo de Autor'
        # self.filters['autoria__autor__partido'].label = 'Partido do Autor'
        self.filters['relatoria__parlamentar_id'].label = 'Relatoria'

        row1 = to_row(
            [('tipo', 12)])
        row2 = to_row(
            [('numero', 4),
             ('ano', 4),
             ('numero_protocolo', 4)])
        row3 = to_row(
            [('data_apresentacao', 6),
             ('data_publicacao', 6)])
        row4 = to_row(
            [('autoria__autor', 0),
             (Button('pesquisar',
                     'Pesquisar Autor',
                     css_class='btn btn-primary btn-sm'), 2),
             (Button('limpar',
                     'limpar Autor',
                     css_class='btn btn-primary btn-sm'), 10)])
        row5 = to_row(
            [('autoria__autor__tipo', 12),
             # ('autoria__autor__partido', 6)
             ])
        row6 = to_row(
            [('relatoria__parlamentar_id', 6),
             ('local_origem_externa', 6)])
        row7 = to_row(
            [('tramitacao__unidade_tramitacao_destino', 6),
             ('tramitacao__status', 6)])
        row8 = to_row(
            [('em_tramitacao', 6),
             ('o', 6)])
        row9 = to_row(
            [('ementa', 12)])

        self.form.helper = FormHelper()
        self.form.helper.form_method = 'GET'
        self.form.helper.layout = Layout(
            Fieldset(_('Pesquisa de Matéria'),
                     row1, row2, row3,
                     HTML(autor_label),
                     HTML(autor_modal),
                     row4, row5, row6, row7, row8, row9,
                     form_actions(save_label='Pesquisar'))
        )


def pega_ultima_tramitacao():
    ultimas_tramitacoes = Tramitacao.objects.values(
        'materia_id').annotate(data_encaminhamento=Max(
            'data_encaminhamento'),
        id=Max('id')).values_list('id')

    lista = [item for sublist in ultimas_tramitacoes for item in sublist]

    return lista


def filtra_tramitacao_status(status):
    lista = pega_ultima_tramitacao()
    return Tramitacao.objects.filter(
        id__in=lista,
        status=status).distinct().values_list('materia_id', flat=True)


def filtra_tramitacao_destino(destino):
    lista = pega_ultima_tramitacao()
    return Tramitacao.objects.filter(
        id__in=lista,
        unidade_tramitacao_destino=destino).distinct().values_list(
            'materia_id', flat=True)


def filtra_tramitacao_destino_and_status(status, destino):
    lista = pega_ultima_tramitacao()
    return Tramitacao.objects.filter(
        id__in=lista,
        status=status,
        unidade_tramitacao_destino=destino).distinct().values_list(
            'materia_id', flat=True)


class DespachoInicialForm(ModelForm):

    class Meta:
        model = DespachoInicial
        fields = ['comissao']

    def clean(self):
        if self.errors:
            return self.errors

        if DespachoInicial.objects.filter(
            materia=self.instance.materia,
            comissao=self.cleaned_data['comissao'],
        ).exists():
            msg = _('Esse Despacho já foi cadastrado.')
            raise ValidationError(msg)

        return self.cleaned_data


class AutoriaForm(ModelForm):

    class Meta:
        model = Autoria
        fields = ['autor', 'primeiro_autor']

    def clean(self):
        if self.errors:
            return self.errors

        if Autoria.objects.filter(
            materia=self.instance.materia,
            autor=self.cleaned_data['autor'],
        ).exists():
            msg = _('Esse Autor já foi cadastrado.')
            raise ValidationError(msg)

        return self.cleaned_data


class AcessorioEmLoteFilterSet(django_filters.FilterSet):

    filter_overrides = {models.DateField: {
        'filter_class': django_filters.DateFromToRangeFilter,
        'extra': lambda f: {
            'label': '%s (%s)' % (f.verbose_name, _('Inicial - Final')),
            'widget': RangeWidgetOverride}
    }}

    class Meta:
        model = MateriaLegislativa
        fields = ['tipo', 'data_apresentacao']

    def __init__(self, *args, **kwargs):
        super(AcessorioEmLoteFilterSet, self).__init__(*args, **kwargs)

        self.filters['tipo'].label = 'Tipo de Matéria'
        self.filters['data_apresentacao'].label = 'Data (Inicial - Final)'
        self.form.fields['tipo'].required = True
        self.form.fields['data_apresentacao'].required = True

        row1 = to_row([('tipo', 12)])
        row2 = to_row([('data_apresentacao', 12)])

        self.form.helper = FormHelper()
        self.form.helper.form_method = 'GET'
        self.form.helper.layout = Layout(
            Fieldset(_('Documentos Acessórios em Lote'),
                     row1, row2, form_actions(save_label='Pesquisar')))


class PrimeiraTramitacaoEmLoteFilterSet(django_filters.FilterSet):

    filter_overrides = {models.DateField: {
        'filter_class': django_filters.DateFromToRangeFilter,
        'extra': lambda f: {
            'label': '%s (%s)' % (f.verbose_name, _('Inicial - Final')),
            'widget': RangeWidgetOverride}
    }}

    class Meta:
        model = MateriaLegislativa
        fields = ['tipo', 'data_apresentacao']

    def __init__(self, *args, **kwargs):
        super(PrimeiraTramitacaoEmLoteFilterSet, self).__init__(
            *args, **kwargs)

        self.filters['tipo'].label = 'Tipo de Matéria'
        self.filters['data_apresentacao'].label = 'Data (Inicial - Final)'
        self.form.fields['tipo'].required = True
        self.form.fields['data_apresentacao'].required = True

        row1 = to_row([('tipo', 12)])
        row2 = to_row([('data_apresentacao', 12)])

        self.form.helper = FormHelper()
        self.form.helper.form_method = 'GET'
        self.form.helper.layout = Layout(
            Fieldset(_('Primeira Tramitação'),
                     row1, row2, form_actions(save_label='Pesquisar')))


class TramitacaoEmLoteFilterSet(django_filters.FilterSet):

    filter_overrides = {models.DateField: {
        'filter_class': django_filters.DateFromToRangeFilter,
        'extra': lambda f: {
            'label': '%s (%s)' % (f.verbose_name, _('Inicial - Final')),
            'widget': RangeWidgetOverride}
    }}

    class Meta:
        model = MateriaLegislativa
        fields = ['tipo', 'data_apresentacao', 'tramitacao__status',
                  'tramitacao__unidade_tramitacao_destino']

    def __init__(self, *args, **kwargs):
        super(TramitacaoEmLoteFilterSet, self).__init__(
            *args, **kwargs)

        self.filters['tipo'].label = 'Tipo de Matéria'
        self.filters['data_apresentacao'].label = 'Data (Inicial - Final)'
        self.filters['tramitacao__unidade_tramitacao_destino'
                     ].label = 'Unidade Destino (Último Destino)'
        self.form.fields['tipo'].required = True
        self.form.fields['data_apresentacao'].required = True
        self.form.fields['tramitacao__status'].required = True
        self.form.fields[
            'tramitacao__unidade_tramitacao_destino'].required = True

        row1 = to_row([
            ('tipo', 4),
            ('tramitacao__unidade_tramitacao_destino', 4),
            ('tramitacao__status', 4)])
        row2 = to_row([('data_apresentacao', 12)])

        self.form.helper = FormHelper()
        self.form.helper.form_method = 'GET'
        self.form.helper.layout = Layout(
            Fieldset(_('Tramitação em Lote'),
                     row1, row2, form_actions(save_label='Pesquisar')))


class TipoProposicaoForm(ModelForm):

    conteudo = forms.ModelChoiceField(
        queryset=ContentType.objects.all(),
        label=TipoProposicao._meta.get_field('conteudo').verbose_name,
        required=True)

    tipo_conteudo_related_radio = ChoiceWithoutValidationField(
        label="Seleção de Tipo",
        required=False,
        widget=forms.RadioSelect())

    tipo_conteudo_related = forms.IntegerField(
        widget=forms.HiddenInput(),
        required=True)

    class Meta:
        model = TipoProposicao
        fields = ['descricao',
                  'conteudo',
                  'tipo_conteudo_related_radio',
                  'tipo_conteudo_related']

        widgets = {'tipo_conteudo_related': forms.HiddenInput()}

    def __init__(self, *args, **kwargs):

        tipo_select = Fieldset(TipoProposicao._meta.verbose_name,
                               to_column(('descricao', 5)),
                               to_column(('conteudo', 7)),
                               to_column(('tipo_conteudo_related_radio', 12)))

        self.helper = FormHelper()
        self.helper.layout = SaplFormLayout(tipo_select)

        super(TipoProposicaoForm, self).__init__(*args, **kwargs)

        content_types = ContentType.objects.get_for_models(
            *models_with_gr_for_model(TipoProposicao))

        self.fields['conteudo'].choices = [
            (ct.pk, ct) for k, ct in content_types.items()]
        self.fields['conteudo'].choices.sort(key=lambda x: str(x[1]))

        if self.instance.pk:
            self.fields[
                'tipo_conteudo_related'].initial = self.instance.object_id

    def clean(self):
        cd = self.cleaned_data

        conteudo = cd['conteudo']

        if 'tipo_conteudo_related' not in cd or not cd['tipo_conteudo_related']:
            raise ValidationError(
                _('Seleção de Tipo não definida'))

        if not conteudo.model_class().objects.filter(
                pk=cd['tipo_conteudo_related']).exists():
            raise ValidationError(
                _('O Registro definido (%s) não está na base de %s.'
                  ) % (cd['tipo_conteudo_related'], cd['q'], conteudo))

        return self.cleaned_data

    @transaction.atomic
    def save(self, commit=False):

        tipo_proposicao = super(TipoProposicaoForm, self).save(commit)

        assert tipo_proposicao.conteudo

        tipo_proposicao.tipo_conteudo_related = \
            tipo_proposicao.conteudo.model_class(
            ).objects.get(pk=self.cleaned_data['tipo_conteudo_related'])

        tipo_proposicao.save()

        return tipo_proposicao


class ProposicaoForm(forms.ModelForm):

    TIPO_TEXTO_CHOICE = [
        ('D', _('Arquivo Digital')),
        ('T', _('Texto Articulado'))
    ]

    tipo_materia = forms.ModelChoiceField(
        label=TipoMateriaLegislativa._meta.verbose_name,
        required=False,
        queryset=TipoMateriaLegislativa.objects.all(),
        empty_label='Selecione')

    numero_materia = forms.CharField(
        label='Número', required=False)

    ano_materia = forms.CharField(
        label='Ano', required=False)

    tipo_texto = forms.MultipleChoiceField(
        label=_('Tipo do Texto da Proposição'),
        required=False,
        choices=TIPO_TEXTO_CHOICE,
        widget=widgets.CheckboxSelectMultiple())

    materia_de_vinculo = forms.ModelChoiceField(
        queryset=MateriaLegislativa.objects.all(),
        widget=widgets.HiddenInput(),
        required=False)

    class Meta:
        model = Proposicao
        fields = ['tipo',
                  'descricao',
                  'texto_original',
                  'materia_de_vinculo',

                  'tipo_materia',
                  'numero_materia',
                  'ano_materia',
                  'tipo_texto']

        widgets = {
            'descricao': widgets.Textarea(attrs={'rows': 4})}

    def __init__(self, *args, **kwargs):
        self.texto_articulado_proposicao = sapl.base.models.AppConfig.attr(
            'texto_articulado_proposicao')

        if not self.texto_articulado_proposicao:
            if 'tipo_texto' in self._meta.fields:
                self._meta.fields.remove('tipo_texto')
        else:
            if 'tipo_texto' not in self._meta.fields:
                self._meta.fields.append('tipo_texto')

        fields = [
            to_column((Fieldset(
                TipoProposicao._meta.verbose_name, Field('tipo')), 3)),
            Fieldset(_('Vincular a Matéria Legislativa Existente'),
                     to_column(('tipo_materia', 4)),
                     to_column(('numero_materia', 4)),
                     to_column(('ano_materia', 4))
                     ),

            to_column(
                (Alert('teste',
                       css_class="ementa_materia hidden alert-info",
                       dismiss=False), 12)),
            to_column(('descricao', 12)),
        ]

        if self.texto_articulado_proposicao:
            fields.append(
                to_column((InlineCheckboxes('tipo_texto'), 5)),)

        fields.append(to_column((
            'texto_original', 7 if self.texto_articulado_proposicao else 12)))

        self.helper = FormHelper()
        self.helper.layout = SaplFormLayout(*fields)

        super(ProposicaoForm, self).__init__(*args, **kwargs)

        if self.instance.pk:
            self.fields['tipo_texto'].initial = []
            if self.instance.texto_original:
                self.fields['tipo_texto'].initial.append('D')
            if self.texto_articulado_proposicao:
                if self.instance.texto_articulado.exists():
                    self.fields['tipo_texto'].initial.append('T')

            if self.instance.materia_de_vinculo:
                self.fields[
                    'tipo_materia'].initial = self.instance.materia_de_vinculo.tipo
                self.fields[
                    'numero_materia'].initial = self.instance.materia_de_vinculo.numero
                self.fields[
                    'ano_materia'].initial = self.instance.materia_de_vinculo.ano

    def clean_texto_original(self):
        texto_original = self.cleaned_data.get('texto_original', False)
        if texto_original:
            if texto_original.size > MAX_DOC_UPLOAD_SIZE:
                raise ValidationError("Arquivo muito grande. ( > 5mb )")
            return texto_original

    def clean(self):
        cd = self.cleaned_data

        tm, am, nm = (cd.get('tipo_materia', ''),
                      cd.get('ano_materia', ''),
                      cd.get('numero_materia', ''))

        if tm and am and nm:
            try:
                materia_de_vinculo = MateriaLegislativa.objects.get(
                    tipo_id=tm,
                    ano=am,
                    numero=nm
                )
            except ObjectDoesNotExist:
                raise ValidationError(_('Matéria Vinculada não existe!'))
            else:
                cd['materia_de_vinculo'] = materia_de_vinculo
        return cd

    def save(self, commit=True):

        if self.instance.pk:
            return super().save(commit)

        self.instance.ano = datetime.now().year
        numero__max = Proposicao.objects.filter(
            autor=self.instance.autor,
            ano=datetime.now().year).aggregate(Max('numero_proposicao'))
        numero__max = numero__max['numero_proposicao__max']
        self.instance.numero_proposicao = (
            numero__max + 1) if numero__max else 1

        self.instance.save()

        return self.instance


class ConfirmarProposicaoForm(ProposicaoForm):

    tipo_readonly = forms.CharField(
        label=TipoProposicao._meta.verbose_name,
        required=False, widget=widgets.TextInput(
            attrs={'readonly': 'readonly'}))

    autor_readonly = forms.CharField(
        label=Autor._meta.verbose_name,
        required=False, widget=widgets.TextInput(
            attrs={'readonly': 'readonly'}))

    justificativa_devolucao = forms.CharField(
        required=False, widget=widgets.Textarea(attrs={'rows': 5}))

    regime_tramitacao = forms.ModelChoiceField(
        required=False, queryset=RegimeTramitacao.objects.all())

    gerar_protocolo = forms.ChoiceField(
        label=_('Gerar Protocolo na incorporação?'),
        choices=YES_NO_CHOICES,
        widget=widgets.RadioSelect())

    numero_de_paginas = forms.IntegerField(required=False,
                                           label=_('Número de Páginas'),)

    class Meta:
        model = Proposicao
        fields = [
            'data_envio',
            'descricao',
            'justificativa_devolucao',
            'gerar_protocolo',
            'numero_de_paginas'
        ]
        widgets = {
            'descricao': widgets.Textarea(
                attrs={'readonly': 'readonly', 'rows': 4}),
            'data_envio':  widgets.DateTimeInput(
                attrs={'readonly': 'readonly'}),

        }

    def __init__(self, *args, **kwargs):

        self.proposicao_incorporacao_obrigatoria = \
            sapl.base.models.AppConfig.attr(
                'proposicao_incorporacao_obrigatoria')

        if self.proposicao_incorporacao_obrigatoria != 'C':
            self.gerar_protocolo.required = False
            if 'gerar_protocolo' in self._meta.fields:
                self._meta.fields.remove('gerar_protocolo')
        else:
            if 'gerar_protocolo' not in self._meta.fields:
                self._meta.fields.append('gerar_protocolo')
                self.gerar_protocolo.required = False  # FIXME True

        if self.proposicao_incorporacao_obrigatoria == 'N':
            if 'numero_de_paginas' in self._meta.fields:
                self._meta.fields.remove('numero_de_paginas')
        else:
            if 'numero_de_paginas' not in self._meta.fields:
                self._meta.fields.append('numero_de_paginas')

        # esta chamada isola o __init__ de ProposicaoForm
        super(ProposicaoForm, self).__init__(*args, **kwargs)

        fields = [
            Fieldset(
                _('Dados Básicos'),
                to_column(('tipo_readonly', 4)),
                to_column(('data_envio', 3)),
                to_column(('autor_readonly', 5)),
                to_column(('descricao', 12)))]

        fields.append(
            Fieldset(_('Vinculado a Matéria Legislativa'),
                     to_column(('tipo_materia', 3)),
                     to_column(('numero_materia', 2)),
                     to_column(('ano_materia', 2)),
                     to_column(
                (Alert(_('O responsável pela incorporação pode '
                         'alterar a anexação. Limpar os campos '
                         'de Vinculação gera um %s independente '
                         'sem anexação se for possível para esta '
                         'Proposição. Não sendo, a rotina de incorporação '
                         'não permitirá estes campos serem vazios.'
                         ) % self.instance.tipo.conteudo,
                       css_class="alert-info",
                       dismiss=False), 5)),
                to_column(
                (Alert('',
                       css_class="ementa_materia hidden alert-info",
                       dismiss=False), 12))))

        submit_incorporar = Submit('incorporar', _('Incorporar'))
        itens_incorporacao = ['regime_tramitacao']
        if self.proposicao_incorporacao_obrigatoria == 'C':
            itens_incorporacao.append(InlineRadios('gerar_protocolo'))

        if self.proposicao_incorporacao_obrigatoria != 'N':
            itens_incorporacao.append('numero_de_paginas')

        fields.append(
            Fieldset(
                _('Registro de Incorporação'),
                *[to_column((itens, 4)) for itens in itens_incorporacao],
                FormActions(submit_incorporar, css_class='pull-right')
            ))

        fields.append(
            Fieldset(
                _('Registro de Devolução'),
                'justificativa_devolucao',
                FormActions(Submit(
                    'devolver', _('Devolver'),
                    css_class='btn-danger'), css_class='pull-right')
            ))
        self.helper = FormHelper()
        self.helper.layout = Layout(*fields)

        self.fields['tipo_readonly'].initial = self.instance.tipo.descricao
        self.fields['autor_readonly'].initial = str(self.instance.autor)

        if self.instance.materia_de_vinculo:
            self.fields[
                'tipo_materia'].initial = self.instance.materia_de_vinculo.tipo
            self.fields[
                'numero_materia'].initial = self.instance.materia_de_vinculo.numero
            self.fields[
                'ano_materia'].initial = self.instance.materia_de_vinculo.ano

        if self.proposicao_incorporacao_obrigatoria == 'C':
            self.fields['gerar_protocolo'].initial = True

    def clean(self):
        if 'incorporar' in self.data:
            cd = ProposicaoForm.clean(self)

            # FIXME em caso de incorporação validar regime e numero de páginas

            if self.instance.tipo.conteudo.model_class() == TipoDocumento and\
                    not cd['materia_de_vinculo']:

                raise ValidationError(
                    _('Documentos não podem ser incorporados sem definir '
                      'para qual Matéria Legislativa ele se destina.'))

        elif 'devolver' in self.data:
            cd = self.cleaned_data

            if 'justificativa_devolucao' not in cd or\
                    not cd['justificativa_devolucao']:
                # TODO Implementar notificação ao autor por email
                raise ValidationError(
                    _('Adicione uma Justificativa para devolução.'))
        else:
            raise ValidationError(
                _('Dados de Confirmação invalidos.'))
        return cd

    def save(self, commit=False):
        # TODO Implementar workflow entre protocolo e autores
        cd = self.cleaned_data

        if 'devolver' in self.data:
            self.instance.data_devolucao = datetime.now()
            self.instance.data_recebimento = None
            self.instance.data_envio = None
            self.instance.save()
            return self.instance

        elif 'incorporar' in self.data:
            self.instance.justificativa_devolucao = ''
            self.instance.data_devolucao = None
            self.instance.data_recebimento = datetime.now()

        self.instance.save()

        """ 
        TipoProposicao possui conteúdo genérico para a modelegam de tipos
        relacionados e, a esta modelagem, qual o objeto que está associado.
        Porem, cada registro a ser gerado pode possuir uma estrutura diferente,
        é os casos básicos já implementados, 
        TipoDocumento e TipoMateriaLegislativa, que são modelos utilizados
        em DocumentoAcessorio e MateriaLegislativa geradas,
        por sua vez a partir de uma Proposição.
        Portanto para estas duas e para outras implementações que possam surgir
        possuindo com matéria prima uma Proposição, dada sua estrutura,
        deverá contar também com uma implementação particular aqui no código
        abaixo.
        """

        proposicao = self.instance
        conteudo_gerado = None

        if self.instance.tipo.conteudo.model_class() == TipoMateriaLegislativa:
            numero__max = MateriaLegislativa.objects.filter(
                tipo=proposicao.tipo.tipo_conteudo_related,
                ano=datetime.now().year).aggregate(Max('numero'))
            numero__max = numero__max['numero__max']

            # dados básicos
            materia = MateriaLegislativa()
            materia.numero = (numero__max + 1) if numero__max else 1
            materia.tipo = proposicao.tipo.tipo_conteudo_related
            materia.ementa = proposicao.descricao
            materia.ano = datetime.now().year
            materia.data_apresentacao = datetime.now()
            materia.em_tramitacao = True
            materia.regime_tramitacao = cd['regime_tramitacao']
            materia.texto_original = File(
                proposicao.texto_original,
                os.path.basename(proposicao.texto_original.path))
            materia.texto_articulo = proposicao.texto_articulado
            materia.save()
            conteudo_gerado = materia

            # autoria
            autoria = Autoria()
            autoria.autor = proposicao.autor
            autoria.materia = materia
            autoria.primeiro_autor = True
            autoria.save()

            # Matéria de vinlculo
            if proposicao.materia_de_vinculo:
                anexada = Anexada()
                anexada.materia_principal = proposicao.materia_de_vinculo
                anexada.materia_anexada = materia
                anexada.data_anexacao = datetime.now()
                anexada.save()

        elif self.instance.tipo.conteudo.model_class() == TipoDocumento:

            # dados básicos
            doc = DocumentoAcessorio()
            doc.materia = proposicao.materia_de_vinculo
            """
            FIXME Esta forma de registrar autoria é falha.
            Dificilmente o usuário que possui perfil de Autor será o autor
            de um Documento Acessório.
            Solução pode passar pela parametrização em TipoProposicao que
            possibilite abrir ou não espaço, dado o Tipo, para quem está
            incorporando a proposição rediga o nome do Autor do Doc Acessório.
            
            """
            doc.autor = str(proposicao.autor)
            doc.tipo = proposicao.tipo.tipo_conteudo_related

            doc.ementa = proposicao.descricao
            """ FIXME verificar questão de nome e data de documento, 
            doc acessório. Possivelmente pode possuir data anterior a
            data de envio e/ou recebimento dada a incorporação.
            """
            doc.nome = str(proposicao.tipo.tipo_conteudo_related)[:30]
            doc.data = proposicao.data_envio

            doc.arquivo = proposicao.texto_original = File(
                proposicao.texto_original,
                os.path.basename(proposicao.texto_original.path))
            doc.save()
            conteudo_gerado = doc

        proposicao.conteudo_gerado_related = conteudo_gerado
        proposicao.save()

        # Nunca gerar protocolo
        if self.proposicao_incorporacao_obrigatoria == 'N':
            return self.instance

        # ocorre se proposicao_incorporacao_obrigatoria == 'C' (condicional)
        # and gerar_protocolo == False
        if 'gerar_protocolo' in cd or not cd['gerar_protocolo']:
            return self.instance

        # resta a opção proposicao_incorporacao_obrigatoria == 'C'
        # and gerar_protocolo == True
        # ou, proposicao_incorporacao_obrigatoria == 'O'
        # que são idênticas.

        """
        apesar de TipoProposicao estar com conteudo e tipo conteudo genérico,
        aqui na incorporação de proposições, para gerar protocolo, cada caso 
        possível de conteudo em tipo de proposição deverá ser tratado 
        isoladamente justamente por Protocolo não estar generalizado com
        GenericForeignKey
        """

        # FIXME - Implementar protocolo
        # protocolo = Protocolo()
        # protocolo.ano =

        return self.instance<|MERGE_RESOLUTION|>--- conflicted
+++ resolved
@@ -2,12 +2,9 @@
 from datetime import datetime
 import os
 
-<<<<<<< HEAD
 from crispy_forms.bootstrap import Alert, InlineCheckboxes, FormActions,\
     InlineRadios
-=======
 import django_filters
->>>>>>> 94858162
 from crispy_forms.helper import FormHelper
 from crispy_forms.layout import HTML, Button, Column, Fieldset, Layout, Row,\
     Field, Submit
@@ -1184,11 +1181,11 @@
 
         self.instance.save()
 
-        """ 
+        """
         TipoProposicao possui conteúdo genérico para a modelegam de tipos
         relacionados e, a esta modelagem, qual o objeto que está associado.
         Porem, cada registro a ser gerado pode possuir uma estrutura diferente,
-        é os casos básicos já implementados, 
+        é os casos básicos já implementados,
         TipoDocumento e TipoMateriaLegislativa, que são modelos utilizados
         em DocumentoAcessorio e MateriaLegislativa geradas,
         por sua vez a partir de uma Proposição.
@@ -1250,13 +1247,13 @@
             Solução pode passar pela parametrização em TipoProposicao que
             possibilite abrir ou não espaço, dado o Tipo, para quem está
             incorporando a proposição rediga o nome do Autor do Doc Acessório.
-            
+
             """
             doc.autor = str(proposicao.autor)
             doc.tipo = proposicao.tipo.tipo_conteudo_related
 
             doc.ementa = proposicao.descricao
-            """ FIXME verificar questão de nome e data de documento, 
+            """ FIXME verificar questão de nome e data de documento,
             doc acessório. Possivelmente pode possuir data anterior a
             data de envio e/ou recebimento dada a incorporação.
             """
@@ -1288,8 +1285,8 @@
 
         """
         apesar de TipoProposicao estar com conteudo e tipo conteudo genérico,
-        aqui na incorporação de proposições, para gerar protocolo, cada caso 
-        possível de conteudo em tipo de proposição deverá ser tratado 
+        aqui na incorporação de proposições, para gerar protocolo, cada caso
+        possível de conteudo em tipo de proposição deverá ser tratado
         isoladamente justamente por Protocolo não estar generalizado com
         GenericForeignKey
         """
