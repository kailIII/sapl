--- conflicted
+++ resolved
@@ -15,12 +15,9 @@
 from sapl.compilacao.models import TextoArticulado
 from sapl.parlamentares.models import Parlamentar
 from sapl.utils import (RANGE_ANOS, YES_NO_CHOICES,
-<<<<<<< HEAD
                         restringe_tipos_de_arquivo_txt, SaplGenericRelation,
                         SaplGenericForeignKey, texto_upload_path)
-=======
-                        restringe_tipos_de_arquivo_txt)
->>>>>>> 94858162
+
 
 EM_TRAMITACAO = [(1, 'Sim'),
                  (0, 'Não')]
@@ -512,7 +509,7 @@
 
     """
     FIXME Campo não é necessário na modelagem e implementação atual para o
-    módulo de proposições. 
+    módulo de proposições.
     E - Enviada é tratado pela condição do campo data_envio - se None n enviado
         se possui uma data, enviada
     R - Recebida é uma condição do campo data_recebimento - se None não receb.
