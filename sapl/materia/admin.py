--- conflicted
+++ resolved
@@ -5,22 +5,14 @@
 
 register_all_models_in_admin(__name__)
 
-DEBUG = False
-<<<<<<< HEAD
-
-=======
->>>>>>> 2dfea648
 if not DEBUG:
 
     admin.site.unregister(Proposicao)
 
     class ProposicaoAdmin(admin.ModelAdmin):
-<<<<<<< HEAD
         def has_add_permission(self, request, obj=None):
             return False
 
-=======
->>>>>>> 2dfea648
         def has_change_permission(self, request, obj=None):
             return False
 
