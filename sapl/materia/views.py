from datetime import datetime
from random import choice
from string import ascii_letters, digits

from crispy_forms.helper import FormHelper
from crispy_forms.layout import HTML
from django.contrib import messages
from django.contrib.auth.mixins import PermissionRequiredMixin
from django.core.exceptions import MultipleObjectsReturned, ObjectDoesNotExist,\
    PermissionDenied
from django.core.mail import send_mail
from django.core.urlresolvers import reverse
from django.db.models import Q
from django.http import JsonResponse
from django.http.response import HttpResponseRedirect, Http404
from django.shortcuts import redirect
from django.template import Context, loader
<<<<<<< HEAD
from django.utils import dateformat, formats
from django.utils.http import urlsafe_base64_decode
=======
>>>>>>> 94858162
from django.utils.translation import ugettext_lazy as _
from django.views.generic import CreateView, ListView, TemplateView, UpdateView
from django.views.generic.base import RedirectView
from django.views.generic.edit import FormView
from django_filters.views import FilterView

from sapl.base.models import Autor, CasaLegislativa, TipoAutor
from sapl.compilacao.views import IntegracaoTaView
from sapl.crispy_layout_mixin import SaplFormLayout, form_actions
from sapl.crud.base import (ACTION_CREATE, ACTION_DELETE, ACTION_DETAIL,
                            ACTION_LIST, ACTION_UPDATE, RP_DETAIL, RP_LIST,
                            Crud, CrudAux, CrudDetailView, MasterDetailCrud,
                            make_pagination, PermissionRequiredForAppCrudMixin)
from sapl.materia import apps
from sapl.materia.forms import AnexadaForm, LegislacaoCitadaForm,\
    TipoProposicaoForm, ProposicaoForm, ConfirmarProposicaoForm
from sapl.norma.models import LegislacaoCitada
from sapl.utils import (TURNO_TRAMITACAO_CHOICES, YES_NO_CHOICES, autor_label,
                        autor_modal, gerar_hash_arquivo, get_base_url,
                        montar_row_autor, permission_required_for_app,
                        permissoes_autor, permissoes_materia,
<<<<<<< HEAD
                        permissoes_protocoloadm, permission_required_for_app,
                        montar_row_autor)
import sapl
=======
                        permissoes_protocoloadm)
>>>>>>> 94858162

from .forms import (AcessorioEmLoteFilterSet, AcompanhamentoMateriaForm,
                    DocumentoAcessorioForm,
                    MateriaLegislativaFilterSet,
                    PrimeiraTramitacaoEmLoteFilterSet, ProposicaoOldForm,
                    ReceberProposicaoForm, TramitacaoEmLoteFilterSet,
                    filtra_tramitacao_destino,
                    filtra_tramitacao_destino_and_status,
                    filtra_tramitacao_status)
from .models import (AcompanhamentoMateria, Anexada, Autoria, DespachoInicial,
                     DocumentoAcessorio, MateriaLegislativa, Numeracao, Orgao,
                     Origem, Proposicao, RegimeTramitacao, Relatoria,
                     StatusTramitacao, TipoDocumento, TipoFimRelatoria,
                     TipoMateriaLegislativa, TipoProposicao, Tramitacao,
                     UnidadeTramitacao)


OrigemCrud = Crud.build(Origem, '')

TipoMateriaCrud = CrudAux.build(
    TipoMateriaLegislativa, 'tipo_materia_legislativa')

RegimeTramitacaoCrud = CrudAux.build(
    RegimeTramitacao, 'regime_tramitacao')

TipoDocumentoCrud = CrudAux.build(
    TipoDocumento, 'tipo_documento')

TipoFimRelatoriaCrud = CrudAux.build(
    TipoFimRelatoria, 'fim_relatoria')


class MateriaTaView(IntegracaoTaView):
    model = MateriaLegislativa
    model_type_foreignkey = TipoMateriaLegislativa

    def get(self, request, *args, **kwargs):
        """
        Para manter a app compilacao isolada das outras aplicações,
        este get foi implementado para tratar uma prerrogativa externa
        de usuário.
        """
        if sapl.base.models.AppConfig.attr('texto_articulado_materia'):
            return IntegracaoTaView.get(self, request, *args, **kwargs)
        else:
            return self.get_redirect_deactivated()


class ProposicaoTaView(IntegracaoTaView):
    model = Proposicao
    model_type_foreignkey = TipoProposicao
    # TODO implmentar o mapa de fields e utiliza-lo em IntegracaoTaView
    fields = {
    }

    def get(self, request, *args, **kwargs):
        """
        Para manter a app compilacao isolada das outras aplicações,
        este get foi implementado para tratar uma prerrogativa externa
        de usuário.
        """
        if sapl.base.models.AppConfig.attr('texto_articulado_proposicao'):
            return IntegracaoTaView.get(self, request, *args, **kwargs)
        else:
            return self.get_redirect_deactivated()


@permission_required_for_app(app_label=apps.AppConfig.label)
def recuperar_materia(request):
    tipo = TipoMateriaLegislativa.objects.get(pk=request.GET['tipo'])
    ano = request.GET.get('ano', '')

    param = {'tipo': tipo}
    param['data_apresentacao__year'] = ano if ano else datetime.now().year

    materia = MateriaLegislativa.objects.filter(**param).order_by(
        'tipo', 'ano', 'numero').values_list('numero', 'ano').last()
    if materia:
        response = JsonResponse({'numero': materia[0] + 1,
                                 'ano': materia[1]})
    else:
        response = JsonResponse(
            {'numero': 1, 'ano': ano if ano else datetime.now().year})

    return response


OrgaoCrud = CrudAux.build(Orgao, 'orgao')
StatusTramitacaoCrud = CrudAux.build(StatusTramitacao, 'status_tramitacao')


class TipoProposicaoCrud(CrudAux):
    model = TipoProposicao
    help_text = 'tipo_proposicao'

    class BaseMixin(CrudAux.BaseMixin):
        list_field_names = ["descricao", "conteudo", 'tipo_conteudo_related']

    class CreateView(CrudAux.CreateView):
        form_class = TipoProposicaoForm
        layout_key = None

    class UpdateView(CrudAux.UpdateView):
        form_class = TipoProposicaoForm
        layout_key = None


def criar_materia_proposicao(proposicao):
    tipo_materia = TipoMateriaLegislativa.objects.get(
        descricao=proposicao.tipo.descricao)
    numero = MateriaLegislativa.objects.filter(
        ano=datetime.now().year).order_by('numero').last().numero + 1
    regime = RegimeTramitacao.objects.get(descricao='Normal')

    return MateriaLegislativa.objects.create(
        tipo=tipo_materia,
        ano=datetime.now().year,
        numero=numero,
        data_apresentacao=datetime.now(),
        regime_tramitacao=regime,
        em_tramitacao=True,
        ementa=proposicao.descricao,
        texto_original=proposicao.texto_original
    )


def criar_doc_proposicao(proposicao):
    tipo_doc = TipoDocumento.objects.get(
        descricao=proposicao.tipo.descricao)
    if proposicao.autor is None:
        autor = 'Desconhecido'
    else:
        autor = proposicao.autor

    return DocumentoAcessorio.objects.create(
        materia=proposicao.materia,
        tipo=tipo_doc,
        arquivo=proposicao.texto_original,
        nome=proposicao.descricao,
        data=proposicao.data_envio,
        autor=autor
    )


class ProposicaoDevolvida(PermissionRequiredMixin, ListView):
    template_name = 'materia/prop_devolvidas_list.html'
    model = Proposicao
    ordering = ['data_envio']
    paginate_by = 10
    permission_required = permissoes_protocoloadm()

    def get_queryset(self):
        return Proposicao.objects.filter(
            data_envio__isnull=True,
            data_recebimento__isnull=True,
            data_devolucao__isnull=False)

    def get_context_data(self, **kwargs):
        context = super(ProposicaoDevolvida, self).get_context_data(**kwargs)
        paginator = context['paginator']
        page_obj = context['page_obj']
        context['page_range'] = make_pagination(
            page_obj.number, paginator.num_pages)
        context['NO_ENTRIES_MSG'] = 'Nenhuma proposição devolvida.'
        context['subnav_template_name'] = 'materia/subnav_prop.yaml'
        return context


class ProposicaoPendente(PermissionRequiredMixin, ListView):
    template_name = 'materia/prop_pendentes_list.html'
    model = Proposicao
    ordering = ['data_envio', 'autor', 'tipo', 'descricao']
    paginate_by = 10
    permission_required = permissoes_protocoloadm()

    def get_queryset(self):
        return Proposicao.objects.filter(
            data_envio__isnull=False,
            data_recebimento__isnull=True,
            data_devolucao__isnull=True)

    def get_context_data(self, **kwargs):
        context = super(ProposicaoPendente, self).get_context_data(**kwargs)
        paginator = context['paginator']
        page_obj = context['page_obj']
        context['page_range'] = make_pagination(
            page_obj.number, paginator.num_pages)
        context['NO_ENTRIES_MSG'] = 'Nenhuma proposição pendente.'

        context['subnav_template_name'] = 'materia/subnav_prop.yaml'
        return context


class ProposicaoRecebida(PermissionRequiredMixin, ListView):
    template_name = 'materia/prop_recebidas_list.html'
    model = Proposicao
    ordering = ['data_envio']
    paginate_by = 10
    permission_required = permissoes_protocoloadm()

    def get_queryset(self):
        return Proposicao.objects.filter(
            data_envio__isnull=False,
            data_recebimento__isnull=False,
            data_devolucao__isnull=True)

    def get_context_data(self, **kwargs):
        context = super(ProposicaoRecebida, self).get_context_data(**kwargs)
        paginator = context['paginator']
        page_obj = context['page_obj']
        context['page_range'] = make_pagination(
            page_obj.number, paginator.num_pages)
        context['NO_ENTRIES_MSG'] = 'Nenhuma proposição recebida.'
        context['subnav_template_name'] = 'materia/subnav_prop.yaml'
        return context


class ReceberProposicao(PermissionRequiredForAppCrudMixin, FormView):
    app_label = sapl.protocoloadm.apps.AppConfig.label
    template_name = "crud/form.html"
    form_class = ReceberProposicaoForm

    def post(self, request, *args, **kwargs):

        form = ReceberProposicaoForm(request.POST)

        if form.is_valid():
            proposicoes = Proposicao.objects.filter(
                data_envio__isnull=False, data_recebimento__isnull=True)

            for proposicao in proposicoes:
                # FIXME implementar hash para texto eletrônico
                hasher = gerar_hash_arquivo(
                    proposicao.texto_original.path,
                    str(proposicao.pk)) if proposicao.texto_original else None
                if hasher == form.cleaned_data['cod_hash']:
                    return HttpResponseRedirect(
                        reverse('sapl.materia:proposicao-confirmar',
                                kwargs={
                                    'hash': hasher.split('/')[0][1:],
                                    'pk': proposicao.pk}))

            messages.error(request, _('Proposição não encontrada!'))
        return self.form_invalid(form)

    def get_success_url(self):
        return reverse('sapl.materia:receber-proposicao')

    def get_context_data(self, **kwargs):
        context = super(ReceberProposicao, self).get_context_data(**kwargs)
        context['subnav_template_name'] = 'materia/subnav_prop.yaml'
        return context


class ConfirmarProposicao(PermissionRequiredForAppCrudMixin, UpdateView):
    app_label = sapl.protocoloadm.apps.AppConfig.label
    template_name = "materia/confirmar_proposicao.html"
    model = Proposicao
    form_class = ConfirmarProposicaoForm

    def get_success_url(self):
        # FIXME redirecionamento trival,
        # ainda por implementar se será para protocolo ou para doc resultante

        messages.success(self.request, _('Devolução efetuada com sucesso.'))

        return reverse('sapl.materia:receber-proposicao')

    def get_object(self, queryset=None):
        try:
            """Não deve haver acesso na rotina de confirmação a proposições:
            já recebidas -> data_recebimento != None
            não enviadas -> data_envio == None
            """
            proposicao = Proposicao.objects.get(pk=self.kwargs['pk'],
                                                data_envio__isnull=False,
                                                data_recebimento__isnull=True)
            self.object = None
            # FIXME implementar hash para texto eletrônico
            hasher = gerar_hash_arquivo(
                proposicao.texto_original.path,
                str(proposicao.pk)) if proposicao.texto_original else None

            if hasher == 'P%s/%s' % (self.kwargs['hash'], proposicao.pk):
                self.object = proposicao
        except:
            raise Http404()

        if not self.object:
            raise Http404()

        return self.object

    def get_context_data(self, **kwargs):
        context = super().get_context_data(**kwargs)
        context['subnav_template_name'] = ''
        return context


class UnidadeTramitacaoCrud(CrudAux):
    model = UnidadeTramitacao
    help_path = 'unidade_tramitacao'

    class BaseMixin(Crud.BaseMixin):
        list_field_names = ['comissao', 'orgao', 'parlamentar']

    class ListView(Crud.ListView):
        template_name = "crud/list.html"

        def get_headers(self):
            return [_('Unidade de Tramitação')]

        def get_context_data(self, **kwargs):
            context = super().get_context_data(**kwargs)
            for row in context['rows']:
                if row[0][0]:  # Comissão
                    pass
                elif row[1][0]:  # Órgão
                    row[0] = (row[1][0], row[0][1])
                elif row[2][0]:  # Parlamentar
                    row[0] = (row[2][0], row[0][1])
                row[1], row[2] = ('', ''), ('', '')
            return context


class ProposicaoCrud(Crud):
    model = Proposicao
    help_path = ''
    container_field = 'autor__user'

    class BaseMixin(Crud.BaseMixin):
        list_field_names = ['data_envio', 'data_recebimento', 'descricao',
                            'tipo']

    class BaseLocalMixin:
        form_class = ProposicaoForm
        layout_key = None

        def get_context_data(self, **kwargs):
            context = super().get_context_data(**kwargs)
            context['subnav_template_name'] = ''
            return context

        def get(self, request, *args, **kwargs):

            if not self._action_is_valid(request, *args, **kwargs):
                return redirect(reverse('sapl.materia:proposicao_detail',
                                        kwargs={'pk': kwargs['pk']}))
            return super().get(self, request, *args, **kwargs)

        def post(self, request, *args, **kwargs):

            if not self._action_is_valid(request, *args, **kwargs):
                return redirect(reverse('sapl.materia:proposicao_detail',
                                        kwargs={'pk': kwargs['pk']}))
            return super().post(self, request, *args, **kwargs)

    class DetailView(Crud.DetailView):
        layout_key = 'Proposicao'

        def get_context_data(self, **kwargs):
            context = super().get_context_data(**kwargs)
            context['subnav_template_name'] = ''
            return context

        def get(self, request, *args, **kwargs):
            action = request.GET.get('action', '')

            if not action:
                return Crud.DetailView.get(self, request, *args, **kwargs)

            p = Proposicao.objects.get(id=kwargs['pk'])

            msg_error = ''
            if p:
                if action == 'send':
                    if p.data_envio and p.data_recebimento:
                        msg_error = _('Proposição já foi enviada e recebida.')
                    elif p.data_envio:
                        msg_error = _('Proposição já foi enviada.')
                    elif not p.texto_original and\
                            not p.texto_articulado.exists():
                        msg_error = _('Proposição não possui nenhum tipo de '
                                      'Texto associado.')
                    else:
                        p.data_devolucao = None
                        p.data_envio = datetime.now()
                        p.save()
                        messages.success(request, _(
                            'Proposição enviada com sucesso.'))

                elif action == 'return':
                    if not p.data_envio:
                        msg_error = _('Proposição ainda não foi enviada.')
                    elif p.data_recebimento:
                        msg_error = _('Proposição já foi recebida, não é '
                                      'possível retorná-la.')
                    else:
                        p.data_envio = None
                        p.save()
                        messages.success(request, _(
                            'Proposição Retornada com sucesso.'))

                if msg_error:
                    messages.error(request, msg_error)

            # retornar redirecionando para limpar a variavel action
            return redirect(reverse('sapl.materia:proposicao_detail',
                                    kwargs={'pk': kwargs['pk']}))

    class DeleteView(BaseLocalMixin, Crud.DeleteView):

        def _action_is_valid(self, request, *args, **kwargs):
            proposicao = Proposicao.objects.filter(
                id=kwargs['pk']).values_list(
                    'data_envio', 'data_recebimento')

            if proposicao:
                if proposicao[0][0] and proposicao[0][1]:
                    msg = _('Proposição já foi enviada e recebida.'
                            'Não pode mais ser excluida.')
                elif proposicao[0][0] and not proposicao[0][1]:
                    msg = _('Proposição já foi enviada mas ainda não recebida '
                            'pelo protocolo. Use a opção Recuperar Proposição '
                            'para depois excluí-la.')

                if proposicao[0][0] or proposicao[0][1]:
                    messages.error(request, msg)
                    return False
            return True

    class UpdateView(BaseLocalMixin, Crud.UpdateView):

        def _action_is_valid(self, request, *args, **kwargs):

            proposicao = Proposicao.objects.filter(
                id=kwargs['pk']).values_list(
                    'data_envio', 'data_recebimento')

            if proposicao:
                if proposicao[0][0] and proposicao[0][1]:
                    msg = _('Proposição já foi enviada e recebida.'
                            'Não pode mais ser editada')
                elif proposicao[0][0] and not proposicao[0][1]:
                    msg = _('Proposição já foi enviada mas ainda não recebida '
                            'pelo protocolo. Use a opção Recuperar Proposição '
                            'para voltar para edição.')

                if proposicao[0][0] or proposicao[0][1]:
                    messages.error(request, msg)
                    return False
            return True

        def get_success_url(self):

            tipo_texto = self.request.POST.get('tipo_texto', '')

            if tipo_texto == 'T':
                messages.info(self.request,
                              _('Sempre que uma Proposição é inclusa ou '
                                'alterada e a opção "Texto Articulado " for '
                                'marcada, você será redirecionado para o '
                                'Texto Eletrônico. Use a opção "Editar Texto" '
                                'para construir seu texto.'))
                return reverse('sapl.materia:proposicao_ta',
                               kwargs={'pk': self.object.pk})
            else:
                return Crud.UpdateView.get_success_url(self)

    class CreateView(Crud.CreateView):
        form_class = ProposicaoForm
        layout_key = None

        def get_context_data(self, **kwargs):
            context = super().get_context_data(**kwargs)
            context['subnav_template_name'] = ''
            return context

        def get_success_url(self):

            tipo_texto = self.request.POST.get('tipo_texto', '')

            if tipo_texto == 'T':
                messages.info(self.request,
                              _('Sempre que uma Proposição é inclusa ou '
                                'alterada e a opção "Texto Articulado " for '
                                'marcada, você será redirecionado para o '
                                'Texto Eletrônico. Use a opção "Editar Texto" '
                                'para construir seu texto.'))
                return reverse('sapl.materia:proposicao_ta',
                               kwargs={'pk': self.object.pk})
            else:
                return Crud.CreateView.get_success_url(self)

    class ListView(Crud.ListView):
        ordering = ['-data_envio', 'descricao']

        def get_rows(self, object_list):

            for obj in object_list:
                if obj.data_envio is None:
                    obj.data_envio = 'Em elaboração...'
                else:
                    obj.data_envio = formats.date_format(
                        obj.data_envio, "DATETIME_FORMAT")

                if obj.data_recebimento is None:
                    obj.data_recebimento = 'Não recebida'
                else:
                    obj.data_envio = formats.date_format(
                        obj.data_recebimento, "DATETIME_FORMAT")

            return [self._as_row(obj) for obj in object_list]


class ReciboProposicaoView(TemplateView):
    template_name = "materia/recibo_proposicao.html"
    permission_required = permissoes_autor()

    def has_permission(self):
        perms = self.get_permission_required()
        if not self.request.user.has_perms(perms):
            return False

        return (Proposicao.objects.filter(
            id=self.kwargs['pk'],
            autor__user_id=self.request.user.id).exists())

    def get_context_data(self, **kwargs):
        context = super(ReciboProposicaoView, self).get_context_data(
            **kwargs)
        proposicao = Proposicao.objects.get(pk=self.kwargs['pk'])
        context.update({'proposicao': proposicao,
                        'hash': gerar_hash_arquivo(
                            proposicao.texto_original.path,
                            self.kwargs['pk'])})
        return context


class RelatoriaCrud(MasterDetailCrud):
    model = Relatoria
    parent_field = 'materia'
    help_path = ''
    public = [RP_LIST, RP_DETAIL]

    class CreateView(MasterDetailCrud.CreateView):

        def get_initial(self):
            materia = MateriaLegislativa.objects.get(id=self.kwargs['pk'])

            loc_atual = Tramitacao.objects.filter(
                materia=materia).last()

            if loc_atual is None:
                localizacao = 0
            else:
                comissao = loc_atual.unidade_tramitacao_destino.comissao
                if comissao:
                    localizacao = comissao.pk
                else:
                    localizacao = 0

            return {'comissao': localizacao}


class TramitacaoCrud(MasterDetailCrud):
    model = Tramitacao
    parent_field = 'materia'
    help_path = ''
    public = [RP_LIST, RP_DETAIL]

    class BaseMixin(MasterDetailCrud.BaseMixin):
        list_field_names = ['data_tramitacao', 'unidade_tramitacao_local',
                            'unidade_tramitacao_destino', 'status']
        ordered_list = False
        ordering = '-data_tramitacao',

    class CreateView(MasterDetailCrud.CreateView):

        def get_initial(self):
            local = MateriaLegislativa.objects.get(
                pk=self.kwargs['pk']).tramitacao_set.last()
            if local:
                self.initial['unidade_tramitacao_local'
                             ] = local.unidade_tramitacao_destino.pk
            self.initial['data_tramitacao'] = datetime.now()
            return self.initial

        def post(self, request, *args, **kwargs):
            materia = MateriaLegislativa.objects.get(id=kwargs['pk'])
            do_envia_email_tramitacao(request, materia)
            return super(CreateView, self).post(request, *args, **kwargs)

    class UpdateView(MasterDetailCrud.UpdateView):

        def post(self, request, *args, **kwargs):
            materia = MateriaLegislativa.objects.get(
                tramitacao__id=kwargs['pk'])
            do_envia_email_tramitacao(request, materia)
            return super(UpdateView, self).post(request, *args, **kwargs)

        @property
        def layout_key(self):
            return 'TramitacaoUpdate'

    class ListView(MasterDetailCrud.ListView):

        def get_queryset(self):
            qs = super(MasterDetailCrud.ListView, self).get_queryset()
            kwargs = {self.crud.parent_field: self.kwargs['pk']}
            return qs.filter(**kwargs).order_by('-data_tramitacao', '-id')

    class DeleteView(MasterDetailCrud.DeleteView):

        def delete(self, request, *args, **kwargs):
            tramitacao = Tramitacao.objects.get(id=self.kwargs['pk'])
            materia = MateriaLegislativa.objects.get(id=tramitacao.materia.id)
            url = reverse('sapl.materia:tramitacao_list',
                          kwargs={'pk': tramitacao.materia.id})

            if tramitacao.pk != materia.tramitacao_set.last().pk:
                msg = _('Somente a última tramitação pode ser deletada!')
                messages.add_message(request, messages.ERROR, msg)
                return HttpResponseRedirect(url)
            else:
                tramitacao.delete()
                return HttpResponseRedirect(url)


def montar_helper_documento_acessorio(self):
    autor_row = montar_row_autor('autor')
    self.helper = FormHelper()
    self.helper.layout = SaplFormLayout(*self.get_layout())

    # Adiciona o novo campo 'autor' e mecanismo de busca
    self.helper.layout[0][0].append(HTML(autor_label))
    self.helper.layout[0][0].append(HTML(autor_modal))
    self.helper.layout[0][1] = autor_row

    # Remove botões que estão fora do form
    self.helper.layout[1].pop()

    # Adiciona novos botões dentro do form
    self.helper.layout[0][3][0].insert(1, form_actions(more=[
        HTML('<a href="{{ view.cancel_url }}"'
             ' class="btn btn-inverse">Cancelar</a>')]))


class DocumentoAcessorioCrud(MasterDetailCrud):
    model = DocumentoAcessorio
    parent_field = 'materia'
    help_path = ''
    public = [RP_LIST, RP_DETAIL]

    class BaseMixin(MasterDetailCrud.BaseMixin):
        list_field_names = ['nome', 'tipo', 'data', 'autor', 'arquivo']

    class CreateView(MasterDetailCrud.CreateView):
        form_class = DocumentoAcessorioForm

        def __init__(self, **kwargs):
            montar_helper_documento_acessorio(self)
            super(MasterDetailCrud.CreateView, self).__init__(**kwargs)

        def get_context_data(self, **kwargs):
            context = super(
                MasterDetailCrud.CreateView, self).get_context_data(**kwargs)
            context['helper'] = self.helper
            return context

    class UpdateView(MasterDetailCrud.UpdateView):
        form_class = DocumentoAcessorioForm

        def __init__(self, **kwargs):
            montar_helper_documento_acessorio(self)
            super(MasterDetailCrud.UpdateView, self).__init__(**kwargs)

        def get_context_data(self, **kwargs):
            context = super(UpdateView, self).get_context_data(**kwargs)
            context['helper'] = self.helper
            return context


class AutoriaCrud(MasterDetailCrud):
    model = Autoria
    parent_field = 'materia'
    help_path = ''
    public = [RP_LIST, RP_DETAIL]


class DespachoInicialCrud(MasterDetailCrud):
    model = DespachoInicial
    parent_field = 'materia'
    help_path = ''
    public = [RP_LIST, RP_DETAIL]


class LegislacaoCitadaCrud(MasterDetailCrud):
    model = LegislacaoCitada
    parent_field = 'materia'
    help_path = ''
    public = [RP_LIST, RP_DETAIL]

    class BaseMixin(MasterDetailCrud.BaseMixin):
        list_field_names = ['norma', 'disposicoes']

        def resolve_url(self, suffix, args=None):
            namespace = 'sapl.materia'
            return reverse('%s:%s' % (namespace, self.url_name(suffix)),
                           args=args)

        def has_permission(self):
            perms = self.get_permission_required()
            # Torna a view pública se não possuir conteudo
            # no atributo permission_required
            return self.request.user.has_module_perms('materia')\
                if len(perms) else True

        def permission(self, rad):
            return '%s%s%s' % ('norma' if rad.endswith('_') else '',
                               rad,
                               self.model_name if rad.endswith('_') else '')

        @property
        def detail_create_url(self):
            obj = self.crud if hasattr(self, 'crud') else self
            if self.request.user.has_module_perms('materia'):
                parent_field = obj.parent_field.split('__')[0]
                parent_object = getattr(self.object, parent_field)

                root_pk = parent_object.pk

                return self.resolve_url(ACTION_CREATE, args=(root_pk,))
            return ''

        @property
        def list_url(self):
            return self.resolve_url(ACTION_LIST, args=(self.kwargs['pk'],))\
                if self.request.user.has_module_perms('materia') else ''

        @property
        def create_url(self):
            return self.resolve_url(ACTION_CREATE, args=(self.kwargs['pk'],))\
                if self.request.user.has_module_perms('materia') else ''

        @property
        def detail_url(self):
            return self.resolve_url(ACTION_DETAIL, args=(self.object.id,))\
                if self.request.user.has_module_perms('materia') else ''

        @property
        def update_url(self):
            return self.resolve_url(ACTION_UPDATE, args=(self.kwargs['pk'],))\
                if self.request.user.has_module_perms('materia') else ''

        @property
        def delete_url(self):
            return self.resolve_url(ACTION_DELETE, args=(self.object.id,))\
                if self.request.user.has_module_perms('materia') else ''

    class CreateView(MasterDetailCrud.CreateView):
        form_class = LegislacaoCitadaForm

    class UpdateView(MasterDetailCrud.UpdateView):
        form_class = LegislacaoCitadaForm

        def get_initial(self):
            self.initial['tipo'] = self.object.norma.tipo.id
            self.initial['numero'] = self.object.norma.numero
            self.initial['ano'] = self.object.norma.ano
            return self.initial

    class DetailView(MasterDetailCrud.DetailView):

        @property
        def layout_key(self):
            return 'LegislacaoCitadaDetail'

    class DeleteView(MasterDetailCrud.DeleteView):
        pass


class NumeracaoCrud(MasterDetailCrud):
    model = Numeracao
    parent_field = 'materia'
    help_path = ''
    public = [RP_LIST, RP_DETAIL]


class AnexadaCrud(MasterDetailCrud):
    model = Anexada
    parent_field = 'materia_principal'
    help_path = ''
    public = [RP_LIST, RP_DETAIL]

    class BaseMixin(MasterDetailCrud.BaseMixin):
        list_field_names = ['materia_anexada', 'data_anexacao']

    class CreateView(MasterDetailCrud.CreateView):
        form_class = AnexadaForm

    class UpdateView(MasterDetailCrud.UpdateView):
        form_class = AnexadaForm

        def get_initial(self):
            self.initial['tipo'] = self.object.materia_anexada.tipo.id
            self.initial['numero'] = self.object.materia_anexada.numero
            self.initial['ano'] = self.object.materia_anexada.ano
            return self.initial

    class DetailView(MasterDetailCrud.DetailView):

        @property
        def layout_key(self):
            return 'AnexadaDetail'


class MateriaLegislativaCrud(Crud):
    model = MateriaLegislativa
    help_path = 'materia_legislativa'
    public = [RP_LIST, RP_DETAIL]

    class BaseMixin(Crud.BaseMixin):
        list_field_names = ['tipo', 'numero', 'ano', 'data_apresentacao']

        @property
        def list_url(self):
            return ''

        @property
        def search_url(self):
            namespace = self.model._meta.app_config.name
            return reverse('%s:%s' % (namespace, 'pesquisar_materia'))

    class CreateView(Crud.CreateView):

        @property
        def cancel_url(self):
            return self.search_url

    class ListView(Crud.ListView, RedirectView):

        def get_redirect_url(self, *args, **kwargs):
            namespace = self.model._meta.app_config.name
            return reverse('%s:%s' % (namespace, 'pesquisar_materia'))

        def get(self, request, *args, **kwargs):
            return RedirectView.get(self, request, *args, **kwargs)


# FIXME - qual a finalidade dessa classe??
class DocumentoAcessorioView(PermissionRequiredMixin, CreateView):
    template_name = "materia/documento_acessorio.html"
    form_class = DocumentoAcessorioForm
    permission_required = permissoes_materia()

    def get(self, request, *args, **kwargs):
        materia = MateriaLegislativa.objects.get(id=kwargs['pk'])
        docs = DocumentoAcessorio.objects.filter(
            materia_id=kwargs['pk']).order_by('data')
        form = DocumentoAcessorioForm()

        return self.render_to_response(
            {'object': materia,
             'form': form,
             'docs': docs})

    def post(self, request, *args, **kwargs):
        form = self.get_form()
        materia = MateriaLegislativa.objects.get(id=kwargs['pk'])
        docs_list = DocumentoAcessorio.objects.filter(
            materia_id=kwargs['pk'])

        if form.is_valid():
            documento_acessorio = form.save(commit=False)
            documento_acessorio.materia = materia
            documento_acessorio.save()
            return self.form_valid(form)
        else:
            return self.render_to_response({'form': form,
                                            'object': materia,
                                            'docs': docs_list})

    def get_success_url(self):
        pk = self.kwargs['pk']
        return reverse('sapl.materia:documento_acessorio', kwargs={'pk': pk})


class AcompanhamentoConfirmarView(PermissionRequiredMixin, TemplateView):
    permission_required = permissoes_materia()

    def get_redirect_url(self):
        return reverse('sapl.sessao:list_pauta_sessao')

    def get(self, request, *args, **kwargs):
        materia_id = kwargs['pk']
        hash_txt = request.GET.get('hash_txt', '')

        acompanhar = AcompanhamentoMateria.objects.get(materia_id=materia_id,
                                                       hash=hash_txt)
        acompanhar.confirmado = True
        acompanhar.save()

        return HttpResponseRedirect(self.get_redirect_url())


class AcompanhamentoExcluirView(PermissionRequiredMixin, TemplateView):
    permission_required = permissoes_materia()

    def get_redirect_url(self):
        return reverse('sapl.sessao:list_pauta_sessao')

    def get(self, request, *args, **kwargs):
        materia_id = kwargs['pk']
        hash_txt = request.GET.get('hash_txt', '')

        try:
            AcompanhamentoMateria.objects.get(materia_id=materia_id,
                                              hash=hash_txt).delete()
        except ObjectDoesNotExist:
            pass

        return HttpResponseRedirect(self.get_redirect_url())


class MateriaLegislativaPesquisaView(FilterView):
    model = MateriaLegislativa
    filterset_class = MateriaLegislativaFilterSet
    paginate_by = 10

    def get_filterset_kwargs(self, filterset_class):
        super(MateriaLegislativaPesquisaView,
              self).get_filterset_kwargs(filterset_class)

        kwargs = {'data': self.request.GET or None}

        status_tramitacao = self.request.GET.get('tramitacao__status')
        unidade_destino = self.request.GET.get(
            'tramitacao__unidade_tramitacao_destino')

        qs = self.get_queryset()

        if status_tramitacao and unidade_destino:
            lista = filtra_tramitacao_destino_and_status(status_tramitacao,
                                                         unidade_destino)
            qs = qs.filter(id__in=lista).distinct()

        elif status_tramitacao:
            lista = filtra_tramitacao_status(status_tramitacao)
            qs = qs.filter(id__in=lista).distinct()

        elif unidade_destino:
            lista = filtra_tramitacao_destino(unidade_destino)
            qs = qs.filter(id__in=lista).distinct()

        kwargs.update({
            'queryset': qs,
        })
        return kwargs

    def get_context_data(self, **kwargs):
        context = super(MateriaLegislativaPesquisaView,
                        self).get_context_data(**kwargs)

        context['title'] = _('Pesquisar Matéria Legislativa')

        self.filterset.form.fields['o'].label = _('Ordenação')

        qr = self.request.GET.copy()
        if 'page' in qr:
            del qr['page']

        paginator = context['paginator']
        page_obj = context['page_obj']

        context['page_range'] = make_pagination(
            page_obj.number, paginator.num_pages)

        context['filter_url'] = ('&' + qr.urlencode()) if len(qr) > 0 else ''

        return context


class AcompanhamentoMateriaView(PermissionRequiredMixin, CreateView):
    template_name = "materia/acompanhamento_materia.html"
    permission_required = permissoes_materia()

    def get_random_chars(self):
        s = ascii_letters + digits
        return ''.join(choice(s) for i in range(choice([6, 7])))

    def get(self, request, *args, **kwargs):
        pk = self.kwargs['pk']
        materia = MateriaLegislativa.objects.get(id=pk)

        return self.render_to_response(
            {'form': AcompanhamentoMateriaForm(),
             'materia': materia})

    def post(self, request, *args, **kwargs):
        form = AcompanhamentoMateriaForm(request.POST)
        pk = self.kwargs['pk']
        materia = MateriaLegislativa.objects.get(id=pk)

        if form.is_valid():

            email = form.cleaned_data['email']
            usuario = request.user

            hash_txt = self.get_random_chars()

            try:
                AcompanhamentoMateria.objects.get(
                    email=email,
                    materia=materia,
                    hash=hash_txt)
            except ObjectDoesNotExist:
                acompanhar = form.save(commit=False)
                acompanhar.hash = hash_txt
                acompanhar.materia = materia
                acompanhar.usuario = usuario.username
                acompanhar.confirmado = False
                acompanhar.save()

                do_envia_email_confirmacao(request, materia, email)

            else:
                return self.render_to_response(
                    {'form': form,
                     'materia': materia,
                     'error': _('Essa matéria já está\
                     sendo acompanhada por este e-mail.')})
            return self.form_valid(form)
        else:
            return self.render_to_response(
                {'form': form,
                 'materia': materia})

    def get_success_url(self):
        return reverse('sapl.sessao:list_pauta_sessao')


def load_email_templates(templates, context={}):

    emails = []
    for t in templates:
        tpl = loader.get_template(t)
        email = tpl.render(Context(context))
        if t.endswith(".html"):
            email = email.replace('\n', '').replace('\r', '')
        emails.append(email)
    return emails


def criar_email_confirmacao(request, casa_legislativa, materia, hash_txt=''):

    if not casa_legislativa:
        raise ValueError("Casa Legislativa é obrigatória")

    if not materia:
        raise ValueError("Matéria é obrigatória")

    # FIXME i18n
    casa_nome = (casa_legislativa.nome + ' de ' +
                 casa_legislativa.municipio + '-' +
                 casa_legislativa.uf)

    base_url = get_base_url(request)
    materia_url = reverse('sapl.materia:acompanhar_materia',
                          kwargs={'pk': materia.id})
    confirmacao_url = reverse('sapl.materia:acompanhar_confirmar',
                              kwargs={'pk': materia.id})

    autores = []
    for autoria in materia.autoria_set.all():
        autores.append(autoria.autor.nome)

    templates = load_email_templates(['email/acompanhar.txt',
                                      'email/acompanhar.html'],
                                     {"casa_legislativa": casa_nome,
                                      "logotipo": casa_legislativa.logotipo,
                                      "descricao_materia": materia.ementa,
                                      "autoria": autores,
                                      "hash_txt": hash_txt,
                                      "base_url": base_url,
                                      "materia": str(materia),
                                      "materia_url": materia_url,
                                      "confirmacao_url": confirmacao_url, })
    return templates


def criar_email_tramitacao(request, casa_legislativa, materia, hash_txt=''):

    if not casa_legislativa:
        raise ValueError("Casa Legislativa é obrigatória")

    if not materia:
        raise ValueError("Matéria é obrigatória")

    # FIXME i18n
    casa_nome = (casa_legislativa.nome + ' de ' +
                 casa_legislativa.municipio + '-' +
                 casa_legislativa.uf)

    base_url = get_base_url(request)
    url_materia = reverse('sapl.materia:acompanhar_materia',
                          kwargs={'pk': materia.id})
    url_excluir = reverse('sapl.materia:acompanhar_excluir',
                          kwargs={'pk': materia.id})

    autores = []
    for autoria in materia.autoria_set.all():
        autores.append(autoria.autor.nome)

    templates = load_email_templates(['email/tramitacao.txt',
                                      'email/tramitacao.html'],
                                     {"casa_legislativa": casa_nome,
                                      "data_registro": datetime.now().strftime(
                                          "%d/%m/%Y"),
                                      "cod_materia": materia.id,
                                      "logotipo": casa_legislativa.logotipo,
                                      "descricao_materia": materia.ementa,
                                      "autoria": autores,
                                      "data": materia.tramitacao_set.last(
                                      ).data_tramitacao,
                                      "status": materia.tramitacao_set.last(
                                      ).status,
                                      "texto_acao":
                                         materia.tramitacao_set.last().texto,
                                      "hash_txt": hash_txt,
                                      "materia": str(materia),
                                      "base_url": base_url,
                                      "materia_url": url_materia,
                                      "excluir_url": url_excluir})
    return templates


def enviar_emails(sender, recipients, messages):
    '''
        Recipients is a string list of email addresses

        Messages is an array of dicts of the form:
        {'recipient': 'address', # useless????
         'subject': 'subject text',
         'txt_message': 'text message',
         'html_message': 'html message'
        }
    '''

    if len(messages) == 1:
        # sends an email simultaneously to all recipients
        send_mail(messages[0]['subject'],
                  messages[0]['txt_message'],
                  sender,
                  recipients,
                  html_message=messages[0]['html_message'],
                  fail_silently=False)

    elif len(recipients) > len(messages):
        raise ValueError("Message list should have size 1 \
                         or equal recipient list size. \
                         recipients: %s, messages: %s" % (recipients, messages)
                         )

    else:
        # sends an email simultaneously to all reciepients
        for (d, m) in zip(recipients, messages):
            send_mail(m['subject'],
                      m['txt_message'],
                      sender,
                      [d],
                      html_message=m['html_message'],
                      fail_silently=False)
    return None


def do_envia_email_confirmacao(request, materia, email):
    #
    # Envia email de confirmacao para atualizações de tramitação
    #
    destinatario = AcompanhamentoMateria.objects.get(materia=materia,
                                                     email=email,
                                                     confirmado=False)
    casa = CasaLegislativa.objects.first()

    sender = 'sapl-test@interlegis.leg.br'
    # FIXME i18n
    subject = "[SAPL] " + str(materia) + " - Ative o Acompanhamento da Materia"
    messages = []
    recipients = []

    email_texts = criar_email_confirmacao(request,
                                          casa,
                                          materia,
                                          destinatario.hash,)
    recipients.append(destinatario.email)
    messages.append({
        'recipient': destinatario.email,
        'subject': subject,
        'txt_message': email_texts[0],
        'html_message': email_texts[1]
    })

    enviar_emails(sender, recipients, messages)
    return None


def do_envia_email_tramitacao(request, materia):
    #
    # Envia email de tramitacao para usuarios cadastrados
    #
    destinatarios = AcompanhamentoMateria.objects.filter(materia=materia,
                                                         confirmado=True)
    casa = CasaLegislativa.objects.first()

    sender = 'sapl-test@interlegis.leg.br'
    # FIXME i18n
    subject = "[SAPL] " + str(materia) + \
              " - Acompanhamento de Materia Legislativa"
    messages = []
    recipients = []
    for destinatario in destinatarios:
        email_texts = criar_email_tramitacao(request,
                                             casa,
                                             materia,
                                             destinatario.hash,)
        recipients.append(destinatario.email)
        messages.append({
            'recipient': destinatario.email,
            'subject': subject,
            'txt_message': email_texts[0],
            'html_message': email_texts[1]
        })

    enviar_emails(sender, recipients, messages)
    return None


class DocumentoAcessorioEmLoteView(PermissionRequiredMixin, FilterView):
    filterset_class = AcessorioEmLoteFilterSet
    template_name = 'materia/em_lote/acessorio.html'
    permission_required = permissoes_materia()

    def get_context_data(self, **kwargs):
        context = super(DocumentoAcessorioEmLoteView,
                        self).get_context_data(**kwargs)

        context['title'] = _('Documentos Acessórios em Lote')
        # Verifica se os campos foram preenchidos
        if not self.filterset.form.is_valid():
            return context

        qr = self.request.GET.copy()
        context['tipos_docs'] = TipoDocumento.objects.all()
        context['filter_url'] = ('&' + qr.urlencode()) if len(qr) > 0 else ''
        return context

    def post(self, request, *args, **kwargs):
        marcadas = request.POST.getlist('materia_id')

        if len(marcadas) == 0:
            msg = _('Nenhuma máteria foi selecionada.')
            messages.add_message(request, messages.ERROR, msg)
            return self.get(request, self.kwargs)

        tipo = TipoDocumento.objects.get(descricao=request.POST['tipo'])

        for materia_id in marcadas:
            DocumentoAcessorio.objects.create(
                materia_id=materia_id,
                tipo=tipo,
                arquivo=request.POST['arquivo'],
                nome=request.POST['nome'],
                data=datetime.strptime(request.POST['data'], "%d/%m/%Y"),
                autor=Autor.objects.get(id=request.POST['autor']),
                ementa=request.POST['ementa']
            )
        msg = _('Documento(s) criado(s).')
        messages.add_message(request, messages.SUCCESS, msg)
        return self.get(request, self.kwargs)


class PrimeiraTramitacaoEmLoteView(PermissionRequiredMixin, FilterView):
    filterset_class = PrimeiraTramitacaoEmLoteFilterSet
    template_name = 'materia/em_lote/tramitacao.html'
    permission_required = permissoes_materia()

    def get_context_data(self, **kwargs):
        context = super(PrimeiraTramitacaoEmLoteView,
                        self).get_context_data(**kwargs)

        context['subnav_template_name'] = 'materia/em_lote/subnav_em_lote.yaml'

        # Verifica se os campos foram preenchidos
        if not self.filterset.form.is_valid():
            return context

        context['title'] = _('Primeira Tramitação em Lote')

        qr = self.request.GET.copy()
        context['unidade_destino'] = UnidadeTramitacao.objects.all()
        context['status_tramitacao'] = StatusTramitacao.objects.all()
        context['turnos_tramitacao'] = TURNO_TRAMITACAO_CHOICES
        context['urgente_tramitacao'] = YES_NO_CHOICES
        context['unidade_local'] = UnidadeTramitacao.objects.all()

        # Pega somente matéria que não possuem tramitação
        if (type(self.__dict__['filterset']).__name__ ==
                'PrimeiraTramitacaoEmLoteFilterSet'):
            context['object_list'] = context['object_list'].filter(
                tramitacao__isnull=True)
        else:
            context['title'] = _('Tramitação em Lote')
            context['unidade_local'] = [UnidadeTramitacao.objects.get(
                id=qr['tramitacao__unidade_tramitacao_destino'])]

        context['filter_url'] = ('&' + qr.urlencode()) if len(qr) > 0 else ''
        return context

    def post(self, request, *args, **kwargs):
        marcadas = request.POST.getlist('materia_id')

        if len(marcadas) == 0:
            msg = _('Nenhuma máteria foi selecionada.')
            messages.add_message(request, messages.ERROR, msg)
            return self.get(request, self.kwargs)

        if request.POST['data_encaminhamento']:
            data_encaminhamento = datetime.strptime(
                request.POST['data_encaminhamento'], "%d/%m/%Y")
        else:
            data_encaminhamento = None

        if request.POST['data_fim_prazo']:
            data_fim_prazo = datetime.strptime(
                request.POST['data_fim_prazo'], "%d/%m/%Y")
        else:
            data_fim_prazo = None

        for materia_id in marcadas:
            Tramitacao.objects.create(
                materia_id=materia_id,
                data_tramitacao=datetime.strptime(
                    request.POST['data_tramitacao'], "%d/%m/%Y"),
                data_encaminhamento=data_encaminhamento,
                data_fim_prazo=data_fim_prazo,
                unidade_tramitacao_local_id=request.POST[
                    'unidade_tramitacao_local'],
                unidade_tramitacao_destino_id=request.POST[
                    'unidade_tramitacao_destino'],
                urgente=request.POST['urgente'],
                status_id=request.POST['status'],
                turno=request.POST['turno'],
                texto=request.POST['texto']
            )
        msg = _('Tramitação completa.')
        messages.add_message(request, messages.SUCCESS, msg)
        return self.get(request, self.kwargs)


class TramitacaoEmLoteView(PrimeiraTramitacaoEmLoteView):
    filterset_class = TramitacaoEmLoteFilterSet<|MERGE_RESOLUTION|>--- conflicted
+++ resolved
@@ -15,11 +15,8 @@
 from django.http.response import HttpResponseRedirect, Http404
 from django.shortcuts import redirect
 from django.template import Context, loader
-<<<<<<< HEAD
 from django.utils import dateformat, formats
 from django.utils.http import urlsafe_base64_decode
-=======
->>>>>>> 94858162
 from django.utils.translation import ugettext_lazy as _
 from django.views.generic import CreateView, ListView, TemplateView, UpdateView
 from django.views.generic.base import RedirectView
@@ -41,13 +38,10 @@
                         autor_modal, gerar_hash_arquivo, get_base_url,
                         montar_row_autor, permission_required_for_app,
                         permissoes_autor, permissoes_materia,
-<<<<<<< HEAD
                         permissoes_protocoloadm, permission_required_for_app,
                         montar_row_autor)
 import sapl
-=======
-                        permissoes_protocoloadm)
->>>>>>> 94858162
+
 
 from .forms import (AcessorioEmLoteFilterSet, AcompanhamentoMateriaForm,
                     DocumentoAcessorioForm,
