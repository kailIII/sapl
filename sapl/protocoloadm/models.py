--- conflicted
+++ resolved
@@ -5,14 +5,10 @@
 from model_utils import Choices
 
 from sapl.base.models import Autor
-<<<<<<< HEAD
+
 from sapl.materia.models import (TipoMateriaLegislativa,
                                  UnidadeTramitacao)
 from sapl.utils import RANGE_ANOS, YES_NO_CHOICES, texto_upload_path
-=======
-from sapl.materia.models import TipoMateriaLegislativa, UnidadeTramitacao
-from sapl.utils import RANGE_ANOS, YES_NO_CHOICES
->>>>>>> 94858162
 
 
 class TipoDocumentoAdministrativo(models.Model):
@@ -30,14 +26,14 @@
 """
 uuid4 + filenames diversos apesar de tornar url de um arquivo praticamente
 impossível de ser localizado não está controlando o acesso.
-Exemplo: o SAPL está configurado para ser docs adm restritivo porém 
+Exemplo: o SAPL está configurado para ser docs adm restritivo porém
 alguem resolve perga o link e mostrar o tal arquivo para um amigo, ou um
 vizinho de departamento que não possui acesso... ou mesmo alguem que nem ao
 menos está logado... este arquivo estará livre
 
 outro caso, um funcionário bem intencionado, mas com um computador infectado
 que consegue pegar todos os links da página que ele está acessando e esse
-funcionário possui permissão para ver arquivos de docs administrativos. 
+funcionário possui permissão para ver arquivos de docs administrativos.
 Consequentemente os arquivos se tornarão públicos pois podem ser acessados
 via url sem controle de acesso.
 
