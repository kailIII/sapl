--- conflicted
+++ resolved
@@ -4,10 +4,6 @@
 import hashlib
 import logging
 
-<<<<<<< HEAD
-import magic
-=======
->>>>>>> 5145f32a
 from crispy_forms.helper import FormHelper
 from crispy_forms.layout import HTML, Button
 from django import forms
@@ -16,17 +12,12 @@
 from django.contrib import admin
 from django.contrib.auth.decorators import user_passes_test
 from django.contrib.auth.models import Permission
-<<<<<<< HEAD
 from django.contrib.contenttypes.fields import GenericRelation, GenericRel,\
     GenericForeignKey
-=======
-from django.contrib.contenttypes.fields import GenericRelation
->>>>>>> 5145f32a
 from django.contrib.contenttypes.models import ContentType
 from django.core.exceptions import PermissionDenied, ValidationError
 from django.utils.translation import ugettext_lazy as _
 from floppyforms import ClearableFileInput
-from sapl.crispy_layout_mixin import SaplFormLayout, form_actions, to_row
 import magic
 
 from sapl.crispy_layout_mixin import SaplFormLayout, form_actions, to_row
@@ -105,7 +96,6 @@
              ' class="btn btn-inverse">Cancelar</a>')]))
 
 
-<<<<<<< HEAD
 class SaplGenericForeignKey(GenericForeignKey):
 
     def __init__(self, ct_field='content_type', fk_field='object_id', for_concrete_model=True, verbose_name=''):
@@ -113,8 +103,6 @@
         self.verbose_name = verbose_name
 
 
-=======
->>>>>>> 5145f32a
 class SaplGenericRelation(GenericRelation):
     """
     Extenção da class GenericRelation para implmentar o atributo fields_search
