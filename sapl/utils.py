import hashlib
import logging
from datetime import date
from functools import wraps
from unicodedata import normalize as unicodedata_normalize
<<<<<<< HEAD
import hashlib
import logging
import re
=======
>>>>>>> 94858162

import magic
from crispy_forms.helper import FormHelper
from crispy_forms.layout import HTML, Button
from django import forms
from django.apps import apps
from django.conf import settings
from django.contrib import admin
from django.contrib.auth.decorators import user_passes_test
from django.contrib.auth.models import Permission
from django.contrib.contenttypes.fields import GenericRelation, GenericRel,\
    GenericForeignKey
from django.contrib.contenttypes.models import ContentType
from django.core.exceptions import PermissionDenied, ValidationError
from django.utils.translation import ugettext_lazy as _
from floppyforms import ClearableFileInput
<<<<<<< HEAD
import magic
=======
>>>>>>> 94858162

from sapl.crispy_layout_mixin import SaplFormLayout, form_actions, to_row
from sapl.settings import BASE_DIR

sapl_logger = logging.getLogger(BASE_DIR.name)


def normalize(txt):
    return unicodedata_normalize(
        'NFKD', txt).encode('ASCII', 'ignore').decode('ASCII')


def get_settings_auth_user_model():
    return getattr(settings, 'AUTH_USER_MODEL', 'auth.User')


autor_label = '''
    <div class="col-xs-12">
       Autor: <span id="nome_autor" name="nome_autor">
                {% if form.autor.value %}
                    {{form.autor.value}}
                {% endif %}
              </span>
    </div>
'''


autor_modal = '''
   <div id="modal_autor" title="Selecione o Autor" align="center">
       <form>
           <input id="q" type="text" />
           <input id="pesquisar" type="submit" value="Pesquisar"
               class="btn btn-primary btn-sm"/>
       </form>
       <div id="div-resultado"></div>
       <input type="submit" id="selecionar" value="Selecionar"
              hidden="true" />
   </div>
'''


def montar_row_autor(name):
    autor_row = to_row(
        [(name, 0),
         (Button('pesquisar',
                 'Pesquisar Autor',
                 css_class='btn btn-primary btn-sm'), 2),
         (Button('limpar',
                 'Limpar Autor',
                 css_class='btn btn-primary btn-sm'), 10)])

    return autor_row


def montar_helper_autor(self):
    autor_row = montar_row_autor('nome')
    self.helper = FormHelper()
    self.helper.layout = SaplFormLayout(*self.get_layout())

    # Adiciona o novo campo 'autor' e mecanismo de busca
    self.helper.layout[0][0].append(HTML(autor_label))
    self.helper.layout[0][0].append(HTML(autor_modal))
    self.helper.layout[0][1] = autor_row

    # Adiciona espaço entre o novo campo e os botões
    # self.helper.layout[0][4][1].append(HTML('<br /><br />'))

    # Remove botões que estão fora do form
    self.helper.layout[1].pop()

    # Adiciona novos botões dentro do form
    self.helper.layout[0][4][0].insert(2, form_actions(more=[
        HTML('<a href="{{ view.cancel_url }}"'
             ' class="btn btn-inverse">Cancelar</a>')]))


class SaplGenericForeignKey(GenericForeignKey):

    def __init__(self, ct_field='content_type', fk_field='object_id', for_concrete_model=True, verbose_name=''):
        super().__init__(ct_field, fk_field, for_concrete_model)
        self.verbose_name = verbose_name


class SaplGenericRelation(GenericRelation):
    """
    Extenção da class GenericRelation para implmentar o atributo fields_search

    fields_search é uma tupla de tuplas de dois strings no padrão de construção
        de campos porém com [Field Lookups][ref_1]

        exemplo:
            [No Model Parlamentar em][ref_2] existe a implementação dessa
            classe no atributo autor. Parlamentar possui três informações
            relevantes para buscas realacionadas a Autor:

                - nome_completo;
                - nome_parlamentar; e
                - filiacao__partido__sigla

            que devem ser pesquisados, coincidentemente
            pelo FieldLookup __icontains

            portanto a estrutura de fields_search seria:
                fields_search=(
                    ('nome_completo', '__icontains'),
                    ('nome_parlamentar', '__icontains'),
                    ('filiacao__partido__sigla', '__icontains'),
                )


    [ref_1]: https://docs.djangoproject.com/el/1.10/topics/db/queries/
             #field-lookups
    [ref_2]: https://github.com/interlegis/sapl/blob/master/sapl/
             parlamentares/models.py
    """

    def __init__(self, to, fields_search=(), **kwargs):

        assert 'related_query_name' in kwargs, _(
            'SaplGenericRelation não pode ser instanciada sem '
            'related_query_name.')

        assert fields_search, _(
            'SaplGenericRelation não pode ser instanciada sem fields_search.')

        for field in fields_search:
            # descomente para ver todas os campos que são elementos de busca
            # print(kwargs['related_query_name'], field)

            assert isinstance(field, (tuple, list)), _(
                'fields_search deve ser um array de tuplas ou listas.')

            assert len(field) == 2, _(
                'cada tupla de fields_search deve possuir duas strins')

            # TODO implementar assert para validar campos do Model e lookups

        self.fields_search = fields_search
        super().__init__(to, **kwargs)


class ImageThumbnailFileInput(ClearableFileInput):
    template_name = 'floppyforms/image_thumbnail.html'


class RangeWidgetOverride(forms.MultiWidget):

    def __init__(self, attrs=None):
        widgets = (forms.DateInput(format='%d/%m/%Y',
                                   attrs={'class': 'dateinput',
                                          'placeholder': 'Inicial'}),
                   forms.DateInput(format='%d/%m/%Y',
                                   attrs={'class': 'dateinput',
                                          'placeholder': 'Final'}))
        super(RangeWidgetOverride, self).__init__(widgets, attrs)

    def decompress(self, value):
        if value:
            return [value.start, value.stop]
        return [None, None]

    def format_output(self, rendered_widgets):
        html = '<div class="col-sm-6">%s</div><div class="col-sm-6">%s</div>'\
            % tuple(rendered_widgets)
        return '<div class="row">%s</div>' % html


def register_all_models_in_admin(module_name):
    appname = module_name.split('.')
    appname = appname[1] if appname[0] == 'sapl' else appname[0]
    app = apps.get_app_config(appname)
    for model in app.get_models():
        class CustomModelAdmin(admin.ModelAdmin):
            list_display = [f.name for f in model._meta.fields
                            if f.name != 'id']

        if not admin.site.is_registered(model):
            admin.site.register(model, CustomModelAdmin)


def xstr(s):
    return '' if s is None else str(s)


def get_client_ip(request):
    x_forwarded_for = request.META.get('HTTP_X_FORWARDED_FOR')
    if x_forwarded_for:
        ip = x_forwarded_for.split(',')[0]
    else:
        ip = request.META.get('REMOTE_ADDR')
    return ip


def get_base_url(request):
    # TODO substituir por Site.objects.get_current().domain
    # from django.contrib.sites.models import Site

    current_domain = request.get_host()
    protocol = 'https' if request.is_secure() else 'http'
    return "{0}://{1}".format(protocol, current_domain)


def create_barcode(value):
    '''
        creates a base64 encoded barcode PNG image
    '''
    from base64 import b64encode
    from reportlab.graphics.barcode import createBarcodeDrawing

    barcode = createBarcodeDrawing('Code128',
                                   value=value,
                                   barWidth=170,
                                   height=50,
                                   fontSize=2,
                                   humanReadable=True)
    data = b64encode(barcode.asString('png'))
    return data.decode('utf-8')


YES_NO_CHOICES = [(True, _('Sim')), (False, _('Não'))]

TURNO_TRAMITACAO_CHOICES = [
    ('P', _('Primeiro')),
    ('S', _('Segundo')),
    ('U', _('Único')),
    ('L', _('Suplementar')),
    ('F', _('Final')),
    ('A', _('Votação única em Regime de Urgência')),
    ('B', _('1ª Votação')),
    ('C', _('2ª e 3ª Votação')),
]

INDICADOR_AFASTAMENTO = [
    ('A', _('Afastamento')),
    ('F', _('Fim de Mandato')),
]


def listify(function):
    @wraps(function)
    def f(*args, **kwargs):
        return list(function(*args, **kwargs))
    return f

UF = [
    ('AC', 'Acre'),
    ('AL', 'Alagoas'),
    ('AP', 'Amapá'),
    ('AM', 'Amazonas'),
    ('BA', 'Bahia'),
    ('CE', 'Ceará'),
    ('DF', 'Distrito Federal'),
    ('ES', 'Espírito Santo'),
    ('GO', 'Goiás'),
    ('MA', 'Maranhão'),
    ('MT', 'Mato Grosso'),
    ('MS', 'Mato Grosso do Sul'),
    ('MG', 'Minas Gerais'),
    ('PR', 'Paraná'),
    ('PB', 'Paraíba'),
    ('PA', 'Pará'),
    ('PE', 'Pernambuco'),
    ('PI', 'Piauí'),
    ('RJ', 'Rio de Janeiro'),
    ('RN', 'Rio Grande do Norte'),
    ('RS', 'Rio Grande do Sul'),
    ('RO', 'Rondônia'),
    ('RR', 'Roraima'),
    ('SC', 'Santa Catarina'),
    ('SE', 'Sergipe'),
    ('SP', 'São Paulo'),
    ('TO', 'Tocantins'),
    ('EX', 'Exterior'),
]

RANGE_ANOS = [(year, year) for year in range(date.today().year, 1889, -1)]

RANGE_MESES = [
    (1, 'Janeiro'),
    (2, 'Fevereiro'),
    (3, 'Março'),
    (4, 'Abril'),
    (5, 'Maio'),
    (6, 'Junho'),
    (7, 'Julho'),
    (8, 'Agosto'),
    (9, 'Setembro'),
    (10, 'Outubro'),
    (11, 'Novembro'),
    (12, 'Dezembro'),
]

RANGE_DIAS_MES = [(n, n) for n in range(1, 32)]

TIPOS_TEXTO_PERMITIDOS = (
    'application/vnd.oasis.opendocument.text',
    'application/x-vnd.oasis.opendocument.text',
    'application/pdf',
    'application/x-pdf',
    'application/acrobat',
    'applications/vnd.pdf',
    'text/pdf',
    'text/x-pdf',
    'text/plain',
    'application/txt',
    'browser/internal',
    'text/anytext',
    'widetext/plain',
    'widetext/paragraph',
    'application/msword',
    'application/vnd.openxmlformats-officedocument.wordprocessingml.document',
    'application/xml',
    'text/xml',
    'text/html',
)

TIPOS_IMG_PERMITIDOS = (
    'image/jpeg',
    'image/jpg',
    'image/jpe_',
    'image/pjpeg',
    'image/vnd.swiftview-jpeg',
    'application/jpg',
    'application/x-jpg',
    'image/pjpeg',
    'image/pipeg',
    'image/vnd.swiftview-jpeg',
    'image/x-xbitmap',
    'image/bmp',
    'image/x-bmp',
    'image/x-bitmap',
    'image/png',
    'application/png',
    'application/x-png',
)


def fabrica_validador_de_tipos_de_arquivo(lista, nome):

    def restringe_tipos_de_arquivo(value):
        mime = magic.from_buffer(value.read(), mime=True)
        if mime not in lista:
            raise ValidationError(_('Tipo de arquivo não suportado'))
    # o nome é importante para as migrations
    restringe_tipos_de_arquivo.__name__ = nome
    return restringe_tipos_de_arquivo

restringe_tipos_de_arquivo_txt = fabrica_validador_de_tipos_de_arquivo(
    TIPOS_TEXTO_PERMITIDOS, 'restringe_tipos_de_arquivo_txt')
restringe_tipos_de_arquivo_img = fabrica_validador_de_tipos_de_arquivo(
    TIPOS_IMG_PERMITIDOS, 'restringe_tipos_de_arquivo_img')


def intervalos_tem_intersecao(a_inicio, a_fim, b_inicio, b_fim):
    maior_inicio = max(a_inicio, b_inicio)
    menor_fim = min(a_fim, b_fim)
    return maior_inicio <= menor_fim


def permissoes(nome_grupo, app_label):
    lista_permissoes = []
    try:
        perms = list(Permission.objects.filter(
            group__name=nome_grupo))
        for p in perms:
            lista_permissoes.append('%s.%s' % (app_label, p.codename))
    except:
        pass
    return set(lista_permissoes)


def permission_required_for_app(app_label, login_url=None,
                                raise_exception=False):
    """
    Decorator for views that checks whether a user has a particular permission
    enabled, redirecting to the log-in page if necessary.
    If the raise_exception parameter is given the PermissionDenied exception
    is raised.
    """
    def check_perms(user):
        if user.has_module_perms(app_label):
            return True
        # In case the 403 handler should be called raise the exception
        if raise_exception:
            raise PermissionDenied
        # As the last resort, show the login form
        return False
    return user_passes_test(check_perms, login_url=login_url)


def permissoes_materia():
    return permissoes('Operador de Matéria', 'materia')


def permissoes_comissoes():
    return permissoes('Operador de Comissões', 'comissoes')


def permissoes_norma():
    return permissoes('Operador de Norma Jurídica', 'norma')


def permissoes_protocoloadm():
    return permissoes('Operador de Protocolo Administrativo', 'protocoloadm')


def permissoes_adm():
    return permissoes('Operador Administrativo', 'protocoloadm')


def permissoes_sessao():
    return permissoes('Operador de Sessão Plenária', 'sessao')


def permissoes_painel():
    return permissoes('Operador de Painel Eletrônico', 'painel')


def permissoes_autor():
    return permissoes('Autor', 'materia')


def permissoes_parlamentares():
    lista_permissoes = []
    try:
        cts = ContentType.objects.filter(app_label='parlamentares')
        perms_parlamentares = list(Permission.objects.filter(
            content_type__in=cts))
        for p in perms_parlamentares:
            lista_permissoes.append('parlamentares.' + p.codename)
    except:
        pass
    return set(lista_permissoes)


def permissao_tb_aux(self):
    u = self.request.user
    if u.groups.filter(name='Operador Geral').exists() or u.is_superuser:
        return True
    else:
        return False


def gerar_hash_arquivo(arquivo, pk, block_size=2**20):
    md5 = hashlib.md5()
    arq = open(arquivo, 'rb')
    while True:
        data = arq.read(block_size)
        if not data:
            break
        md5.update(data)
    return 'P' + md5.hexdigest() + '/' + pk


class ChoiceWithoutValidationField(forms.ChoiceField):

    def validate(self, value):
        if self.required and not value:
            raise ValidationError(
                self.error_messages['required'], code='required')


def models_with_gr_for_model(model):
    return list(map(
        lambda x: x.related_model,
        filter(
            lambda obj: obj.is_relation and
            hasattr(obj, 'field') and
            isinstance(obj, GenericRel),

            model._meta.get_fields(include_hidden=True))
    ))


def generic_relations_for_model(model):
    """
    Esta função retorna uma lista de tuplas de dois elementos, onde o primeiro
    elemento é um model qualquer que implementa SaplGenericRelation (SGR), o 
    segundo elemento é uma lista de todas as SGR's que pode haver dentro do
    model retornado na primeira posição da tupla.

    Exemplo: No Sapl, o model Parlamentar tem apenas uma SGR para Autor. 
                Se no Sapl existisse apenas essa SGR, o resultado dessa função
                seria:
                    [   #Uma Lista de tuplas
                        (   # cada tupla com dois elementos
                            sapl.parlamentares.models.Parlamentar, 
                            [<sapl.utils.SaplGenericRelation: autor>]
                        ),
                    ]
    """
    return list(map(
        lambda x: (x,
                   list(filter(
                       lambda field: (
                           isinstance(
                               field, SaplGenericRelation) and
                           field.related_model == model),
                       x._meta.get_fields(include_hidden=True)))),
        models_with_gr_for_model(model)
    ))


def texto_upload_path(instance, filename):
    """
    O path gerado por essa função leva em conta a pk de instance.
    isso não é possível naturalmente em uma inclusão pois a implementação
    do django framework chama essa função antes do metodo save

    Por outro lado a forma como vinha sendo formada os paths para os arquivos
    são improdutivas e inconsistentes. Exemplo: usava se o valor de __str__
    do model Proposicao que retornava a descrição da proposição, não retorna
    mais, para uma pasta formar o path do texto_original.
    Ora, o resultado do __str__ citado é totalmente impróprio para ser o nome
    de uma pasta.

    Para colocar a pk no path, a solução encontrada foi implementar o método
    save nas classes que possuem atributo do tipo FileField, implementação esta
    que guarda o FileField em uma variável independente e temporária para savar
    o object sem o arquivo e, logo em seguida, salvá-lo novamente com o arquivo
    Ou seja, nas inclusões que já acomparem um arquivo, haverá dois saves,
    um para armazenar toda a informação e recuperar o pk, e outro logo em
    seguida para armazenar o arquivo.
    """

    filename = re.sub('[^a-zA-Z0-9]', '-', filename).strip('-').lower()
    filename = re.sub('[-]+', '-', filename)
    path = './sapl/%(model_name)s/%(pk)s/%(filename)s' % {
        'model_name': instance._meta.model_name,
        'pk': instance.pk,
        'filename': filename}

    return path<|MERGE_RESOLUTION|>--- conflicted
+++ resolved
@@ -3,12 +3,10 @@
 from datetime import date
 from functools import wraps
 from unicodedata import normalize as unicodedata_normalize
-<<<<<<< HEAD
+
 import hashlib
 import logging
 import re
-=======
->>>>>>> 94858162
 
 import magic
 from crispy_forms.helper import FormHelper
@@ -25,10 +23,8 @@
 from django.core.exceptions import PermissionDenied, ValidationError
 from django.utils.translation import ugettext_lazy as _
 from floppyforms import ClearableFileInput
-<<<<<<< HEAD
+
 import magic
-=======
->>>>>>> 94858162
 
 from sapl.crispy_layout_mixin import SaplFormLayout, form_actions, to_row
 from sapl.settings import BASE_DIR
@@ -506,16 +502,16 @@
 def generic_relations_for_model(model):
     """
     Esta função retorna uma lista de tuplas de dois elementos, onde o primeiro
-    elemento é um model qualquer que implementa SaplGenericRelation (SGR), o 
+    elemento é um model qualquer que implementa SaplGenericRelation (SGR), o
     segundo elemento é uma lista de todas as SGR's que pode haver dentro do
     model retornado na primeira posição da tupla.
 
-    Exemplo: No Sapl, o model Parlamentar tem apenas uma SGR para Autor. 
+    Exemplo: No Sapl, o model Parlamentar tem apenas uma SGR para Autor.
                 Se no Sapl existisse apenas essa SGR, o resultado dessa função
                 seria:
                     [   #Uma Lista de tuplas
                         (   # cada tupla com dois elementos
-                            sapl.parlamentares.models.Parlamentar, 
+                            sapl.parlamentares.models.Parlamentar,
                             [<sapl.utils.SaplGenericRelation: autor>]
                         ),
                     ]
