import hashlib
from datetime import date
from functools import wraps

import magic
from django.apps import apps
from django.conf import settings
from django.contrib import admin
from django.contrib.auth.models import Permission
from django.contrib.contenttypes.models import ContentType
from django.core.exceptions import ValidationError
from django.utils.translation import ugettext_lazy as _
from floppyforms import ClearableFileInput


def get_settings_auth_user_model():
    return getattr(settings, 'AUTH_USER_MODEL', 'auth.User')


autor_label = '''
    <div class="col-xs-12">
       Autor: <span id="nome_autor" name="nome_autor">
                {% if form.autor.value %}
                    {{form.autor.value}}
                {% endif %}
              </span>
    </div>
'''


autor_modal = '''
   <div id="modal_autor" title="Selecione o Autor" align="center">
       <form>
           <input id="q" type="text" />
           <input id="pesquisar" type="submit" value="Pesquisar"
               class="btn btn-primary btn-sm"/>
       </form>
       <div id="div-resultado"></div>
       <input type="submit" id="selecionar" value="Selecionar"
              hidden="true" />
   </div>
'''


class ImageThumbnailFileInput(ClearableFileInput):
    template_name = 'floppyforms/image_thumbnail.html'


def register_all_models_in_admin(module_name):
    appname = module_name.split('.')
    appname = appname[1] if appname[0] == 'sapl' else appname[0]
    app = apps.get_app_config(appname)
    for model in app.get_models():
        class CustomModelAdmin(admin.ModelAdmin):
            list_display = [f.name for f in model._meta.fields
                            if f.name != 'id']

        if not admin.site.is_registered(model):
            admin.site.register(model, CustomModelAdmin)


def xstr(s):
    return '' if s is None else str(s)


def get_client_ip(request):
    x_forwarded_for = request.META.get('HTTP_X_FORWARDED_FOR')
    if x_forwarded_for:
        ip = x_forwarded_for.split(',')[0]
    else:
        ip = request.META.get('REMOTE_ADDR')
    return ip


def get_base_url(request):
    # TODO substituir por Site.objects.get_current().domain
    # from django.contrib.sites.models import Site

    current_domain = request.get_host()
    protocol = 'https' if request.is_secure() else 'http'
    return "{0}://{1}".format(protocol, current_domain)


def create_barcode(value):
    '''
        creates a base64 encoded barcode PNG image
    '''
    from base64 import b64encode
    from reportlab.graphics.barcode import createBarcodeDrawing

    barcode = createBarcodeDrawing('Code128',
                                   value=value,
                                   barWidth=170,
                                   height=50,
                                   fontSize=2,
                                   humanReadable=True)
    data = b64encode(barcode.asString('png'))
    return data.decode('utf-8')


YES_NO_CHOICES = [(True, _('Sim')), (False, _('Não'))]


def listify(function):
    @wraps(function)
    def f(*args, **kwargs):
        return list(function(*args, **kwargs))
    return f

UF = [
    ('AC', 'Acre'),
    ('AL', 'Alagoas'),
    ('AP', 'Amapá'),
    ('AM', 'Amazonas'),
    ('BA', 'Bahia'),
    ('CE', 'Ceará'),
    ('DF', 'Distrito Federal'),
    ('ES', 'Espírito Santo'),
    ('GO', 'Goiás'),
    ('MA', 'Maranhão'),
    ('MT', 'Mato Grosso'),
    ('MS', 'Mato Grosso do Sul'),
    ('MG', 'Minas Gerais'),
    ('PR', 'Paraná'),
    ('PB', 'Paraíba'),
    ('PA', 'Pará'),
    ('PE', 'Pernambuco'),
    ('PI', 'Piauí'),
    ('RJ', 'Rio de Janeiro'),
    ('RN', 'Rio Grande do Norte'),
    ('RS', 'Rio Grande do Sul'),
    ('RO', 'Rondônia'),
    ('RR', 'Roraima'),
    ('SC', 'Santa Catarina'),
    ('SE', 'Sergipe'),
    ('SP', 'São Paulo'),
    ('TO', 'Tocantins'),
    ('EX', 'Exterior'),
]

RANGE_ANOS = [(year, year) for year in range(date.today().year, 1889, -1)]

RANGE_MESES = [
    (1, 'Janeiro'),
    (2, 'Fevereiro'),
    (3, 'Março'),
    (4, 'Abril'),
    (5, 'Maio'),
    (6, 'Junho'),
    (7, 'Julho'),
    (8, 'Agosto'),
    (9, 'Setembro'),
    (10, 'Outubro'),
    (11, 'Novembro'),
    (12, 'Dezembro'),
]

RANGE_DIAS_MES = [(n, n) for n in range(1, 32)]

TIPOS_TEXTO_PERMITIDOS = (
    'application/vnd.oasis.opendocument.text',
    'application/x-vnd.oasis.opendocument.text',
    'application/pdf',
    'application/x-pdf',
    'application/acrobat',
    'applications/vnd.pdf',
    'text/pdf',
    'text/x-pdf',
    'text/plain',
    'application/txt',
    'browser/internal',
    'text/anytext',
    'widetext/plain',
    'widetext/paragraph',
    'application/msword',
    'application/vnd.openxmlformats-officedocument.wordprocessingml.document',
    'application/xml',
    'text/xml',
    'text/html',
)

TIPOS_IMG_PERMITIDOS = (
    'image/jpeg',
    'image/jpg',
    'image/jpe_',
    'image/pjpeg',
    'image/vnd.swiftview-jpeg',
    'application/jpg',
    'application/x-jpg',
    'image/pjpeg',
    'image/pipeg',
    'image/vnd.swiftview-jpeg',
    'image/x-xbitmap',
    'image/bmp',
    'image/x-bmp',
    'image/x-bitmap',
    'image/png',
    'application/png',
    'application/x-png',
)


def fabrica_validador_de_tipos_de_arquivo(lista, nome):

    def restringe_tipos_de_arquivo(value):
        mime = magic.from_buffer(value.read(), mime=True)
        if mime not in lista:
            raise ValidationError(_('Tipo de arquivo não suportado'))
    # o nome é importante para as migrations
    restringe_tipos_de_arquivo.__name__ = nome
    return restringe_tipos_de_arquivo

restringe_tipos_de_arquivo_txt = fabrica_validador_de_tipos_de_arquivo(
    TIPOS_TEXTO_PERMITIDOS, 'restringe_tipos_de_arquivo_txt')
restringe_tipos_de_arquivo_img = fabrica_validador_de_tipos_de_arquivo(
    TIPOS_IMG_PERMITIDOS, 'restringe_tipos_de_arquivo_img')


def intervalos_tem_intersecao(a_inicio, a_fim, b_inicio, b_fim):
    maior_inicio = max(a_inicio, b_inicio)
    menor_fim = min(a_fim, b_fim)
    return maior_inicio <= menor_fim


def permissoes(nome_grupo, app_label):
    lista_permissoes = []
    try:
<<<<<<< HEAD
        perms_materia = Permission.objects.filter(
            group__name='Operador de Matéria')
        for p in perms_materia:
            lista_permissoes.append('materia.' + p.codename)
=======
        perms = list(Permission.objects.filter(
            group__name=nome_grupo))
        for p in perms:
            lista_permissoes.append('%s.%s' % (app_label, p.codename))
>>>>>>> 08e9c85d
    except:
        pass
    return set(lista_permissoes)


def permissoes_materia():
    return permissoes('Operador de Matéria', 'materia')


def permissoes_comissoes():
    return permissoes('Operador de Comissões', 'comissoes')


def permissoes_norma():
    return permissoes('Operador de Norma Jurídica', 'norma')


def permissoes_protocoloadm():
    return permissoes('Operador de Protocolo Administrativo', 'protocoloadm')


def permissoes_adm():
    return permissoes('Operador Administrativo', 'protocoloadm')


def permissoes_sessao():
    return permissoes('Operador de Sessão Plenária', 'sessao')


def permissoes_painel():
    return permissoes('Operador de Painel Eletrônico', 'sessao')


def permissoes_autor():
    return permissoes('Autor', 'materia')


def permissoes_parlamentares():
    lista_permissoes = []
    try:
        cts = ContentType.objects.filter(app_label='parlamentares')
        perms_parlamentares = list(Permission.objects.filter(
            content_type__in=cts))
        for p in perms_parlamentares:
            lista_permissoes.append('parlamentares.' + p.codename)
    except:
        pass
    return set(lista_permissoes)


def permissao_tb_aux(self):
    u = self.request.user
    if u.groups.filter(name='Operador Geral').exists() or u.is_superuser:
        return True
    else:
        return False


def gerar_hash_arquivo(arquivo, pk, block_size=2**20):
    md5 = hashlib.md5()
    arq = open(arquivo, 'rb')
    while True:
        data = arq.read(block_size)
        if not data:
            break
        md5.update(data)
    return 'P' + md5.hexdigest() + '/' + pk<|MERGE_RESOLUTION|>--- conflicted
+++ resolved
@@ -225,17 +225,10 @@
 def permissoes(nome_grupo, app_label):
     lista_permissoes = []
     try:
-<<<<<<< HEAD
-        perms_materia = Permission.objects.filter(
-            group__name='Operador de Matéria')
-        for p in perms_materia:
-            lista_permissoes.append('materia.' + p.codename)
-=======
         perms = list(Permission.objects.filter(
             group__name=nome_grupo))
         for p in perms:
             lista_permissoes.append('%s.%s' % (app_label, p.codename))
->>>>>>> 08e9c85d
     except:
         pass
     return set(lista_permissoes)
