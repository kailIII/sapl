function initTinymce(elements, readonly=false) {
    removeTinymce();
    var config_tinymce = {
        force_br_newlines : false,
        force_p_newlines : false,
        forced_root_block : '',
        plugins: ["table save code"],
        menubar: "edit format table tools",
        toolbar: "undo redo | styleselect | bold italic | alignleft aligncenter alignright alignjustify | bullist numlist outdent indent",
        tools: "inserttable",
        border_css: "/static/styles/style_tinymce.css",
        content_css: "/static/styles/style_tinymce.css",
    }

    if (readonly) {
      config_tinymce.readonly = 1,
      config_tinymce.menubar = false,
      config_tinymce.toolbar = false
    }

    if (elements != null) {
        config_tinymce['elements'] = elements;
        config_tinymce['mode'] = "exact";
        }
    else
        config_tinymce['mode'] = "textareas";

    tinymce.init(config_tinymce);
}

function removeTinymce() {
    while (tinymce.editors.length > 0) {
        tinymce.remove(tinymce.editors[0]);
    }
}

function refreshDatePicker() {
    $.datepicker.setDefaults($.datepicker.regional['pt-BR']);
    $('.dateinput').datepicker();
}

function refreshMask() {
    $('.telefone').mask("(99) 9999-9999", {placeholder:"(__) ____ -____"});
    $('.cpf').mask("000.000.000-00", {placeholder:"___.___.___-__"});
    $('.cep').mask("00000-000", {placeholder:"_____-___"});
    $('.rg').mask("0.000.000", {placeholder:"_.___.___"});
    $('.titulo_eleitor').mask("0000.0000.0000.0000", {placeholder:"____.____.____.____"});
    $('.dateinput').mask('00/00/0000', {placeholder:"__/__/____"});
    $('.hora').mask("00:00", {placeholder:"hh:mm"});
    $('.hora_hms').mask("00:00:00", {placeholder:"hh:mm:ss"});
}

function autorModal() {

  $(function() {
    var dialog = $("#modal_autor").dialog({
      autoOpen: false,
      modal: true,
      width: 500,
      height: 300,
      show: {
        effect: "blind",
        duration: 500},
      hide: {
        effect: "explode",
        duration: 500
      }
    });

    $("#button-id-limpar").click(function() {
      $("#nome_autor").text('');

      function clean_if_exists(fieldname) {
        if ($(fieldname).length > 0) {
          $(fieldname).val('');
        }
      }

      clean_if_exists("#id_autor");
      clean_if_exists("#id_autoria__autor");
    });

    $("#button-id-pesquisar").click(function() {
      $("#q").val('');
      $("#div-resultado").children().remove();
      $("#modal_autor").dialog( "open" );
      $("#selecionar").attr("hidden", "hidden");
    });

    $("#pesquisar").click(function() {
        var query = $("#q").val()


        $.get("/api/autor?q=" + query, function(data, status) {
            $("#div-resultado").children().remove();
            if (data.pagination.total_entries == 0) {
                $("#selecionar").attr("hidden", "hidden");
                $("#div-resultado").html(
                    "<span class='alert'><strong>Nenhum resultado</strong></span>");
                return;
            }

            var select = $(
                '<select id="resultados" \
                style="min-width: 90%; max-width:90%;" size="5"/>');

<<<<<<< HEAD
            data.results.forEach(function(item, index) {
=======
            data.models.forEach(function(item, index) {
>>>>>>> 5145f32a
                select.append($("<option>").attr('value', item.value).text(item.text));
            });



          $("#div-resultado").append("<br/>").append(select);
          $("#selecionar").removeAttr("hidden", "hidden");

          $("#selecionar").click(function() {
              res = $("#resultados option:selected");
              id = res.val();
              nome = res.text();

              $("#nome_autor").text(nome);

              // MateriaLegislativa pesquisa Autor via a tabela Autoria
              if ($('#id_autoria__autor').length) {
                $('#id_autoria__autor').val(id);
              }
              // Protocolo pesquisa a própria tabela de Autor
              if ($('#id_autor').length) {
                $("#id_autor").val(id);
              }

              dialog.dialog( "close" );
          });
        });
      });
    });

    /*function get_nome_autor(fieldname) {
      if ($(fieldname).length > 0) { // se campo existir
        if ($(fieldname).val() != "") { // e não for vazio
          var id = $(fieldname).val();
          $.get("/proposicao/get-nome-autor?id=" + id, function(data, status){
              $("#nome_autor").text(data.nome);
          });
        }
      }
    }

    get_nome_autor("#id_autor");
    get_nome_autor("#id_autoria__autor");*/
<<<<<<< HEAD
=======
}


var customsFront = function() {
    $('[type=radio], [type=checkbox]').each(function() {
        var $controls = $(this).closest('.controls')
        $controls && !$controls.hasClass('controls-radio-checkbox') && $controls.addClass('controls-radio-checkbox')
    });

>>>>>>> 5145f32a
}

$(document).ready(function(){
    refreshDatePicker();
    refreshMask();
    autorModal();
    initTinymce("texto-rico");


    customsFront();
});<|MERGE_RESOLUTION|>--- conflicted
+++ resolved
@@ -104,11 +104,7 @@
                 '<select id="resultados" \
                 style="min-width: 90%; max-width:90%;" size="5"/>');
 
-<<<<<<< HEAD
             data.results.forEach(function(item, index) {
-=======
-            data.models.forEach(function(item, index) {
->>>>>>> 5145f32a
                 select.append($("<option>").attr('value', item.value).text(item.text));
             });
 
@@ -152,8 +148,6 @@
 
     get_nome_autor("#id_autor");
     get_nome_autor("#id_autoria__autor");*/
-<<<<<<< HEAD
-=======
 }
 
 
@@ -163,7 +157,6 @@
         $controls && !$controls.hasClass('controls-radio-checkbox') && $controls.addClass('controls-radio-checkbox')
     });
 
->>>>>>> 5145f32a
 }
 
 $(document).ready(function(){
@@ -171,7 +164,5 @@
     refreshMask();
     autorModal();
     initTinymce("texto-rico");
-
-
     customsFront();
 });