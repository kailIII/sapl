<<<<<<< HEAD

=======
>>>>>>> 94858162
from django.db.models import Q
from django_filters.filters import MethodFilter, ModelChoiceFilter
from rest_framework.filters import FilterSet


from sapl.base.models import Autor, TipoAutor
<<<<<<< HEAD
from sapl.utils import generic_relations_for_model
=======
>>>>>>> 94858162


class SaplGenericRelationSearchFilterSet(FilterSet):
    q = MethodFilter()

    def filter_q(self, queryset, value):

        query = value.split(' ')
        if query:
            q = Q()
            for qtext in query:
                if not qtext:
                    continue
                q_fs = Q(nome__icontains=qtext)

                order_by = []

<<<<<<< HEAD
                for gr in generic_relations_for_model(self._meta.model):
                    model = gr[0]
=======
                for gr in autores_models_generic_relations():
                    # model = gr[0]
>>>>>>> 94858162
                    sgr = gr[1]
                    for item in sgr:
                        if item.related_model != self._meta.model:

                            continue
                        flag_order_by = True
                        for field in item.fields_search:
                            if flag_order_by:
                                flag_order_by = False
                                order_by.append('%s__%s' % (
                                    item.related_query_name(),
                                    field[0])
                                )
                            q_fs = q_fs | Q(**{'%s__%s%s' % (
                                item.related_query_name(),
                                field[0],
                                field[1]): qtext})

                q = q & q_fs

            if q:
                queryset = queryset.filter(q).order_by(*order_by)

        return queryset


class AutorChoiceFilterSet(SaplGenericRelationSearchFilterSet):
    q = MethodFilter()
    tipo = ModelChoiceFilter(queryset=TipoAutor.objects.all())

    class Meta:
        model = Autor
        fields = ['q',
                  'tipo',
                  'nome', ]

    def filter_q(self, queryset, value):
        return SaplGenericRelationSearchFilterSet.filter_q(
            self, queryset, value).order_by('nome')<|MERGE_RESOLUTION|>--- conflicted
+++ resolved
@@ -1,17 +1,8 @@
-<<<<<<< HEAD
-
-=======
->>>>>>> 94858162
 from django.db.models import Q
 from django_filters.filters import MethodFilter, ModelChoiceFilter
 from rest_framework.filters import FilterSet
-
-
 from sapl.base.models import Autor, TipoAutor
-<<<<<<< HEAD
 from sapl.utils import generic_relations_for_model
-=======
->>>>>>> 94858162
 
 
 class SaplGenericRelationSearchFilterSet(FilterSet):
@@ -29,13 +20,8 @@
 
                 order_by = []
 
-<<<<<<< HEAD
                 for gr in generic_relations_for_model(self._meta.model):
                     model = gr[0]
-=======
-                for gr in autores_models_generic_relations():
-                    # model = gr[0]
->>>>>>> 94858162
                     sgr = gr[1]
                     for item in sgr:
                         if item.related_model != self._meta.model:
