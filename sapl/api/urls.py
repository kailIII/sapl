--- conflicted
+++ resolved
@@ -1,10 +1,6 @@
 from django.conf import settings
-<<<<<<< HEAD
 from django.conf.urls import url, include
 from rest_framework.routers import DefaultRouter
-=======
-from django.conf.urls import include, url
->>>>>>> 94858162
 
 from sapl.api.views import MateriaLegislativaViewSet, AutorListView,\
     ModelChoiceView
