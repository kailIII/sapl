--- conflicted
+++ resolved
@@ -41,7 +41,7 @@
     template_name = 'protocoloadm/protocolo_pesquisa.html'
     form_class = ProtocoloForm
     context_object_name = 'protocolos'
-    success_url = reverse_lazy('protocolo')
+    success_url = reverse_lazy('protocoloadm:protocolo')
 
     def post(self, request, *args, **kwargs):
         form = ProtocoloForm(request.POST or None)
@@ -116,14 +116,10 @@
 class AnularProtocoloAdmView(CreateView):
     template_name = 'protocoloadm/anular_protocoloadm.html'
     form_class = AnularProcoloAdmForm
-<<<<<<< HEAD
-=======
-    success_url = reverse_lazy('protocoloadm:anular_protocolo')
->>>>>>> 0d9295be
     form_valid_message = _('Protocolo anulado com sucesso!')
 
     def get_success_url(self):
-        return reverse('protocolo')
+        return reverse('protocoloadm:protocolo')
 
     def get_initial(self):
         initial_data = {}
@@ -146,14 +142,10 @@
 class ProtocoloDocumentoView(FormValidMessageMixin, CreateView):
     template_name = "protocoloadm/protocolar_documento.html"
     form_class = ProtocoloDocumentForm
-<<<<<<< HEAD
-=======
-    success_url = reverse_lazy('protocoloadm:protocolo')
->>>>>>> 0d9295be
     form_valid_message = _('Protocolo cadastrado com sucesso!')
 
     def get_success_url(self):
-        return reverse('protocolo')
+        return reverse('protocoloadm:protocolo')
 
     def form_valid(self, form):
         f = form.save(commit=False)
@@ -265,46 +257,10 @@
     def get_success_url(self):
         return reverse('protocoloadm:protocolo')
 
-<<<<<<< HEAD
     def form_valid(self, form):
         if self.request.POST['numeracao'] == '1':
             numeracao = Protocolo.objects.filter(
                 ano=date.today().year).aggregate(Max('numero'))
-=======
-    def post(self, request, *args, **kwargs):
-
-        form = ProtocoloMateriaForm(request.POST)
-
-        if form.is_valid():
-            if request.POST['numeracao'] == '1':
-                numeracao = Protocolo.objects.filter(
-                    ano=date.today().year).aggregate(Max('numero'))
-            else:
-                numeracao = Protocolo.objects.all().aggregate(Max('numero'))
-
-            if numeracao is None:
-                numeracao['numero__max'] = 0
-
-            protocolo = Protocolo()
-
-            protocolo.numero = numeracao['numero__max'] + 1
-            protocolo.ano = datetime.now().year
-            protocolo.data = datetime.now().strftime("%Y-%m-%d")
-            protocolo.hora = datetime.now().strftime("%H:%M")
-            protocolo.timestamp = datetime.now().strftime("%Y-%m-%d %H:%M")
-            protocolo.tipo_protocolo = request.POST['tipo_protocolo']
-            protocolo.tipo_processo = '0'  # TODO validar o significado
-            if request.POST['autor'] != '':
-                protocolo.autor = Autor.objects.get(id=request.POST['autor'])
-            protocolo.anulado = False
-            protocolo.tipo_materia = TipoMateriaLegislativa.objects.get(
-                id=request.POST['tipo_materia'])
-            protocolo.numero_paginas = request.POST['num_paginas']
-            protocolo.observacao = sub(
-                '&nbsp;', ' ', strip_tags(request.POST['observacao']))
-            protocolo.save()
-            return self.form_valid(form)
->>>>>>> 0d9295be
         else:
             numeracao = Protocolo.objects.all().aggregate(Max('numero'))
 
@@ -679,7 +635,7 @@
         Q(nome__icontains=q) |
         Q(parlamentar__nome_parlamentar__icontains=q) |
         Q(comissao__nome__icontains=q)
-    )
+        )
 
     autores = []
 
