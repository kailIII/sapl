--- conflicted
+++ resolved
@@ -1380,18 +1380,14 @@
                     else:
                         proposicao.autor = materia.autoria_set.first().autor
                         proposicao.materia = materia
-<<<<<<< HEAD
                 if not proposicao.data_envio:
                     proposicao.data_envio = datetime.now()
-=======
-                proposicao.data_envio = datetime.now()
                 if "remover-texto" in request.POST:
                     try:
                         os.unlink(proposicao.texto_original.path)
                     except OSError:
                         pass  # Should log this error!!!!!
                     proposicao.texto_original = None
->>>>>>> 1200b361
                 proposicao.save()
             return redirect(self.get_success_url())
         else:
