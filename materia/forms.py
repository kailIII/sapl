<<<<<<< HEAD
import crispy_layout_mixin
import django_filters
import sapl

=======
import django_filters
>>>>>>> 6dd74de6
from crispy_forms.helper import FormHelper
from crispy_forms.layout import Button, Column, Fieldset, HTML, Layout, Submit
from crispy_layout_mixin import form_actions

from django import forms
from django.core.exceptions import ValidationError
from django.db.models import Max
from django.forms import ModelForm
from django.utils.translation import ugettext_lazy as _
<<<<<<< HEAD
=======
from django.utils.text import capfirst
>>>>>>> 6dd74de6
from django_filters import FilterSet

from norma.models import LegislacaoCitada, TipoNormaJuridica
from parlamentares.models import Parlamentar, Partido
from sapl.settings import MAX_DOC_UPLOAD_SIZE

from .models import (AcompanhamentoMateria, Anexada, Autor, Autoria,
                     DespachoInicial, DocumentoAcessorio, MateriaLegislativa,
                     Numeracao, Origem, Proposicao, Relatoria,
                     StatusTramitacao, TipoAutor, TipoMateriaLegislativa,
                     Tramitacao, UnidadeTramitacao)


def em_tramitacao():
    return [('', 'Tanto Faz'),
            (True, 'Sim'),
            (False, 'Não')]


def ordenacao():
    return [('data, tipo, ano, numero', 'Data, Tipo, Ano, Numero'),
            ('tipo, ano, numero, data', 'Tipo, Ano, Numero, Data')]


class ProposicaoForm(ModelForm):

    tipo_materia = forms.ModelChoiceField(
        label=_('Matéria Vinculada'),
        required=False,
        queryset=TipoMateriaLegislativa.objects.all(),
        empty_label='Selecione',
    )

    numero_materia = forms.CharField(
        label='Número', required=False)

    ano_materia = forms.CharField(
        label='Ano', required=False)

    def clean_texto_original(self):
        texto_original = self.cleaned_data.get('texto_original', False)
        if texto_original:
            if texto_original.size > MAX_DOC_UPLOAD_SIZE:
                raise ValidationError("Arquivo muito grande. ( > 5mb )")
            return texto_original

    class Meta:
        model = Proposicao
        fields = ['tipo', 'data_envio', 'descricao', 'texto_original']

    def __init__(self, excluir=False, *args, **kwargs):
        more = []
        if excluir:
            more = [Submit('Excluir', 'Excluir')]

        row1 = crispy_layout_mixin.to_row(
            [('tipo', 8), ('data_envio', 4)])
        row2 = crispy_layout_mixin.to_row(
            [('descricao', 12)])
        row3 = crispy_layout_mixin.to_row(
            [('tipo_materia', 4), ('numero_materia', 4), ('ano_materia', 4)])
        row4 = crispy_layout_mixin.to_row(
            [('texto_original', 12)])

        self.helper = FormHelper()
        self.helper.layout = Layout(
            Fieldset(_('Incluir Proposição'),
                     row1, row2, row3, row4,
                     HTML("""
                    <div class="img-responsive" width="225" height="300"
                      src="{{ MEDIA_URL }}{{ form.texto_original.value }}">
                      <br /><br />
                    <input type="submit"
                               name="remover-texto"
                               id="remover-texto"
                               class="btn btn-warning"
                               value="Remover Texto"/>
                    <p></p>
                           """, ),
                     form_actions(more=more))
        )
        super(ProposicaoForm, self).__init__(
            *args, **kwargs)


class AcompanhamentoMateriaForm(ModelForm):

    class Meta:
        model = AcompanhamentoMateria
        fields = ['email']

    def __init__(self, *args, **kwargs):

        row1 = crispy_layout_mixin.to_row([('email', 10)])

        row1.append(
            Column(form_actions(save_label='Cadastrar'), css_class='col-md-2')
        )

        self.helper = FormHelper()
        self.helper.layout = Layout(
            Fieldset(
                _('Acompanhamento de Matéria por e-mail'), row1
            )
        )
        super(AcompanhamentoMateriaForm, self).__init__(*args, **kwargs)


class DocumentoAcessorioForm(ModelForm):
    autor = forms.CharField(widget=forms.HiddenInput(), required=False)

    class Meta:
        model = DocumentoAcessorio
        fields = ['tipo',
                  'nome',
                  'data',
                  'autor',
                  'ementa']
        widgets = {
            'data': forms.DateInput(attrs={'class': 'dateinput'})
        }

    def clean_autor(self):
        autor_field = self.cleaned_data['autor']
        try:
            int(autor_field)
        except ValueError:
            return autor_field
        else:
            if autor_field:
                return str(Autor.objects.get(id=autor_field))

    def __init__(self, excluir=False, *args, **kwargs):

        row1 = crispy_layout_mixin.to_row(
            [('tipo', 4), ('nome', 4), ('data', 4)])

        row2 = crispy_layout_mixin.to_row(
                 [('autor', 0),
                  (Button('pesquisar',
                          'Pesquisar Autor',
                          css_class='btn btn-primary btn-sm'), 2),
                  (Button('limpar',
                          'Limpar Autor',
                          css_class='btn btn-primary btn-sm'), 10)])

        row3 = crispy_layout_mixin.to_row(
            [('ementa', 12)])

        more = []
        if excluir:
            more = [Submit('Excluir', 'Excluir')]

        self.helper = FormHelper()
        self.helper.layout = Layout(
            Fieldset(
                _('Incluir Documento Acessório'),
                row1,
                HTML(sapl.utils.autor_label),
                HTML(sapl.utils.autor_modal),
                row2, row3,
                form_actions(more=more)
            )
        )
        super(DocumentoAcessorioForm, self).__init__(*args, **kwargs)


class RelatoriaForm(ModelForm):

    class Meta:
        model = Relatoria
        fields = ['data_designacao_relator',
                  'comissao',
                  'parlamentar',
                  'data_destituicao_relator',
                  'tipo_fim_relatoria'
                  ]
        widgets = {
            'data_designacao_relator': forms.DateInput(attrs={
                'class': 'dateinput'}),
            'data_destituicao_relator': forms.DateInput(attrs={
                                                        'class': 'dateinput'}),
        }


class TramitacaoForm(ModelForm):
    urgente = forms.ChoiceField(required=False,
                                label='Tramitando',
                                choices=[(True, 'Sim'), (False, 'Não')],
                                widget=forms.Select(
                                  attrs={'class': 'selector'}))

    class Meta:
        model = Tramitacao
        fields = ['data_tramitacao',
                  'unidade_tramitacao_local',
                  'status',
                  'turno',
                  'urgente',
                  'unidade_tramitacao_destino',
                  'data_encaminhamento',
                  'data_fim_prazo',
                  'texto']

    def __init__(self, excluir=False, *args, **kwargs):
        row1 = crispy_layout_mixin.to_row(
            [('data_tramitacao', 6), ('unidade_tramitacao_local', 6)])

        row2 = crispy_layout_mixin.to_row(
            [('status', 5), ('turno', 5), ('urgente', 2)])

        row3 = crispy_layout_mixin.to_row(
            [('unidade_tramitacao_destino', 12)])

        row4 = crispy_layout_mixin.to_row(
            [('data_encaminhamento', 6), ('data_fim_prazo', 6)])

        row5 = crispy_layout_mixin.to_row(
            [('texto', 12)])

        more = []
        if excluir:
            more = [Submit('Excluir', 'Excluir')]
        self.helper = FormHelper()
        self.helper.layout = Layout(
            Fieldset(_('Incluir Tramitação'),
                     row1, row2, row3, row4, row5,
                     ),
            form_actions(more=more)
        )
        super(TramitacaoForm, self).__init__(
            *args, **kwargs)


class LegislacaoCitadaForm(ModelForm):

    tipo = forms.ModelChoiceField(
        label=_('Tipo Norma'),
        required=True,
        queryset=TipoNormaJuridica.objects.all(),
        empty_label='Selecione',
    )

    numero = forms.CharField(label='Número', required=True)

    ano = forms.CharField(label='Ano', required=True)

    class Meta:
        model = LegislacaoCitada
        fields = ['tipo',
                  'numero',
                  'ano',
                  'disposicoes',
                  'parte',
                  'livro',
                  'titulo',
                  'capitulo',
                  'secao',
                  'subsecao',
                  'artigo',
                  'paragrafo',
                  'inciso',
                  'alinea',
                  'item']

    def __init__(self, *args, **kwargs):

        row1 = crispy_layout_mixin.to_row(
            [('tipo', 4),
             ('numero', 4),
             ('ano', 4)])

        row2 = crispy_layout_mixin.to_row(
            [('disposicoes', 3),
             ('parte', 3),
             ('livro', 3),
             ('titulo', 3)])

        row3 = crispy_layout_mixin.to_row(
            [('capitulo', 3),
             ('secao', 3),
             ('subsecao', 3),
             ('artigo', 3)])

        row4 = crispy_layout_mixin.to_row(
            [('paragrafo', 3),
             ('inciso', 3),
             ('alinea', 3),
             ('item', 3)])

        self.helper = FormHelper()
        self.helper.form_class = 'form-horizontal'
        self.helper.layout = Layout(
            Fieldset(
                _('Incluir Legislação Citada'),
                row1, row2, row3, row4,
                form_actions()
            )
        )
        super(LegislacaoCitadaForm, self).__init__(*args, **kwargs)


class NumeracaoForm(ModelForm):

    class Meta:
        model = Numeracao
        fields = ['tipo_materia',
                  'numero_materia',
                  'ano_materia',
                  'data_materia']

    def __init__(self, excluir=False, *args, **kwargs):
        more = []
        if excluir:
            more = [Submit('Excluir', 'Excluir')]

        row1 = crispy_layout_mixin.to_row(
            [('tipo_materia', 12)])
        row2 = crispy_layout_mixin.to_row(
            [('numero_materia', 4), ('ano_materia', 4), ('data_materia', 4)])

        self.helper = FormHelper()
        self.helper.layout = Layout(
            Fieldset(
                _('Incluir Numeração'),
                row1, row2,
                form_actions(more=more)
            )
        )
        super(NumeracaoForm, self).__init__(*args, **kwargs)


class DespachoInicialForm(ModelForm):

    class Meta:
        model = DespachoInicial
        fields = ['comissao']

    def __init__(self, excluir=False, *args, **kwargs):

        more = []
        if excluir:
            more = [Submit('Excluir', 'Excluir')]
        self.helper = FormHelper()
        self.helper.layout = Layout(
            Fieldset(
                _('Adicionar Despacho Inicial'),
                'comissao',
                form_actions(more=more)
            )
        )
        super(DespachoInicialForm, self).__init__(*args, **kwargs)


class MateriaAnexadaForm(ModelForm):

    tipo = forms.ModelChoiceField(
        label='Tipo',
        required=True,
        queryset=TipoMateriaLegislativa.objects.all(),
        empty_label='Selecione',
    )

    numero = forms.CharField(label='Número', required=True)

    ano = forms.CharField(label='Ano', required=True)

    class Meta:
        model = Anexada
        fields = ['tipo', 'numero', 'ano',
                  'data_anexacao', 'data_desanexacao']
        widgets = {
            'data_anexacao': forms.DateInput(attrs={'class': 'dateinput'}),
            'data_desanexacao': forms.DateInput(attrs={'class': 'dateinput'}),
        }

    def __init__(self, excluir=False, *args, **kwargs):

        row1 = crispy_layout_mixin.to_row(
            [('tipo', 4), ('numero', 4), ('ano', 4)])
        row2 = crispy_layout_mixin.to_row(
            [('data_anexacao', 6), ('data_desanexacao', 6)])

        more = []
        if excluir:
            more = [Submit('Excluir', 'Excluir')]

        self.helper = FormHelper()
        self.helper.layout = Layout(
            Fieldset(
                _('Anexar Matéria'),
                row1, row2,
                form_actions(more=more)
            )
        )
        super(MateriaAnexadaForm, self).__init__(
            *args, **kwargs)


class FormularioSimplificadoForm(ModelForm):

    class Meta:
        model = MateriaLegislativa
        fields = ['tipo',
                  'numero',
                  'ano',
                  'data_apresentacao',
                  'numero_protocolo',
                  'regime_tramitacao',
                  'em_tramitacao',
                  'ementa',
                  'texto_original']
        exclude = ['anexadas']
        widgets = {
            'data_apresentacao': forms.DateInput(attrs={'class': 'dateinput'}),
        }

    def clean_texto_original(self):
        texto_original = self.cleaned_data.get('texto_original', False)
        if texto_original:
            if texto_original.size > MAX_DOC_UPLOAD_SIZE:
                raise ValidationError("Arquivo muito grande. ( > 5mb )")
            return texto_original
        else:
            raise ValidationError("Não foi possível salvar o arquivo.")

    def __init__(self, *args, **kwargs):

        row1 = crispy_layout_mixin.to_row(
            [('tipo', 4),
             ('numero', 4),
             ('ano', 4)])

        row2 = crispy_layout_mixin.to_row(
            [('data_apresentacao', 4),
             ('numero_protocolo', 4),
             ('regime_tramitacao', 4)])

        row3 = crispy_layout_mixin.to_row(
            [('texto_original', 9),
             ('em_tramitacao', 3)])

        row4 = crispy_layout_mixin.to_row(
            [('ementa', 12)])

        self.helper = FormHelper()
        self.helper.layout = Layout(
            Fieldset(
                _('Formulário Simplificado'),
                Fieldset(
                    _('Identificação Básica'),
                    row1, row2, row3, row4
                ),
                form_actions()
            )
        )
        super(FormularioSimplificadoForm, self).__init__(*args, **kwargs)


class FormularioCadastroForm(ModelForm):

    class Meta:
        model = MateriaLegislativa
        fields = ['tipo',
                  'numero',
                  'ano',
                  'data_apresentacao',
                  'numero_protocolo',
                  'tipo_apresentacao',
                  'texto_original',
                  'apelido',
                  'dias_prazo',
                  'polemica',
                  'objeto',
                  'regime_tramitacao',
                  'em_tramitacao',
                  'data_fim_prazo',
                  'data_publicacao',
                  'complementar',
                  'tipo_origem_externa',
                  'numero_origem_externa',
                  'ano_origem_externa',
                  'local_origem_externa',
                  'data_origem_externa',
                  'ementa',
                  'indexacao',
                  'observacao']

    def __init__(self, *args, **kwargs):
        self.helper = FormHelper()
        self.helper.layout = Layout(
            Fieldset(
                _('Formulário de Cadastro'),
                Fieldset(
                    _('Identificação Básica'),
                    'tipo',
                    'numero',
                    'ano',
                    'data_apresentacao',
                    'numero_protocolo',
                    'tipo_apresentacao',
                    'texto_original'
                ),
                Fieldset(
                    _('Outras Informações'),
                    'apelido',
                    'dias_prazo',
                    'polemica',
                    'objeto',
                    'regime_tramitacao',
                    'em_tramitacao',
                    'data_fim_prazo',
                    'data_publicacao',
                    'complementar'
                ),
                Fieldset(
                    _('Origem Externa'),
                    'tipo_origem_externa',
                    'numero_origem_externa',
                    'ano_origem_externa',
                    'local_origem_externa',
                    'data_origem_externa'
                ),
                Fieldset(
                    _('Dados Textuais'),
                    'ementa',
                    'indexacao',
                    'observacao'
                ),
                form_actions()
            )
        )
        super(FormularioCadastroForm, self).__init__(*args, **kwargs)


class AutoriaForm(ModelForm):
    autor = forms.ModelChoiceField(
        label=_('Autor'),
        required=True,
        queryset=Autor.objects.all().order_by('tipo', 'nome'),
    )
    primeiro_autor = forms.ChoiceField(
        label=_('Primeiro Autor'),
        required=True,
        choices=[(True, _('Sim')), (False, _('Não'))],
    )

    class Meta:
        model = Autoria
        fields = ['autor',
                  'primeiro_autor',
                  'partido']

    def __init__(self, excluir=False, *args, **kwargs):

        row1 = crispy_layout_mixin.to_row(
            [('autor', 4), ('primeiro_autor', 4), ('partido', 4)])

        more = []
        if excluir:
            more = [Submit('Excluir', 'Excluir')]

        self.helper = FormHelper()
        self.helper.layout = Layout(
            Fieldset(
                _('Adicionar Autoria'),
                row1,
                form_actions(more=more)
            )
        )
        super(AutoriaForm, self).__init__(
            *args, **kwargs)


class RangeWidgetOverride(forms.MultiWidget):
    def __init__(self, attrs=None):
        widgets = (forms.DateInput(
                      format='%d/%m/%Y',
                      attrs={'class': 'dateinput'}),
                   forms.DateInput(
                      format='%d/%m/%Y',
                      attrs={'class': 'dateinput'}))
        super(RangeWidgetOverride, self).__init__(widgets, attrs)

    def decompress(self, value):
        if value:
            return [value.start, value.stop]
        return [None, None]

    def format_output(self, rendered_widgets):
        return ''.join(rendered_widgets)


<<<<<<< HEAD
class MateriaLegislativaFilterSet(FilterSet):

    numero = django_filters.CharFilter(required=False,
                                       label=u'Número da Matéria',
                                       help_text="")
    numero_protocolo = django_filters.CharFilter(required=False,
                                                 label=u'Núm. Protocolo',
                                                 help_text="")
    ano = django_filters.CharFilter(required=False,
                                    label=u'Ano da Matéria',
                                    help_text="")

=======
class MateriaLegislativaPesquisaFields(FilterSet):

    numero = django_filters.CharFilter(required=False,
                                       label=u'Número da Matéria',
                                       help_text="")
    numero_protocolo = django_filters.CharFilter(required=False,
                                                 label=u'Núm. Protocolo',
                                                 help_text="")
    ano = django_filters.CharFilter(required=False,
                                    label=u'Ano da Matéria',
                                    help_text="")

>>>>>>> 6dd74de6
    tipo = django_filters.ModelChoiceFilter(
        label=_('Tipo de Matéria'),
        required=False,
        queryset=TipoMateriaLegislativa.objects.all(),
        empty_label='Selecione',
        help_text=""
    )

    data_apresentacao = django_filters.DateFromToRangeFilter(
                      label=u'Data de Apresentação (Inicial - Final)',
                      required=False,
                      help_text="",
                      widget=RangeWidgetOverride)

    data_publicacao = django_filters.DateFromToRangeFilter(
                      label=u'Data da Publicação (Inicial - Final)',
                      required=False,
                      help_text="",
                      widget=RangeWidgetOverride)

    autoria__autor = django_filters.CharFilter(
      widget=forms.HiddenInput(), required=False)

    autoria__autor__tipo = django_filters.ModelChoiceFilter(
        label=_('Tipo Autor'),
        required=False,
        queryset=TipoAutor.objects.all(),
        empty_label='Selecione',
        help_text=""
    )

    autoria__partido = django_filters.ModelChoiceFilter(
        label=_('Partido (Autor)'),
        required=False,
        queryset=Partido.objects.all(),
        empty_label='Selecione',
        help_text="")

    relatoria__parlamentar_id = django_filters.ModelChoiceFilter(
        label='Relator',
        required=False,
        queryset=Parlamentar.objects.all().order_by('nome_parlamentar'),
        empty_label='Selecione',
        help_text=""
    )

    local_origem_externa = django_filters.ModelChoiceFilter(
        label=_('Localização de Origem'),
        required=False,
        queryset=Origem.objects.all(),
        empty_label='Selecione',
        help_text="")

    tramitacao__unidade_tramitacao_destino = django_filters.ModelChoiceFilter(
        label=_('Localização Atual'),
        required=False,
        queryset=UnidadeTramitacao.objects.all(),
        empty_label='Selecione',
        help_text=""
    )

    tramitacao__status = django_filters.ModelChoiceFilter(
        label='Situação',
        required=False,
        queryset=StatusTramitacao.objects.all(),
        empty_label='Selecione',
        help_text=""
    )

    em_tramitacao = django_filters.ChoiceFilter(required=False,
                                                label='Tramitando',
                                                choices=em_tramitacao(),
                                                widget=forms.Select(
                                                 attrs={'class': 'selector'}),
                                                help_text="")

    ementa = django_filters.CharFilter(required=False,
                                       label=u'Assunto',
                                       lookup_expr='icontains',
                                       help_text="")

    class Meta:
        models = MateriaLegislativa

        order_by = (
            ('', 'Selecione'),
            ('dataC', 'Data, Tipo, Ano, Numero - Ordem Crescente'),
            ('dataD', 'Data, Tipo, Ano, Numero - Ordem Decrescente'),
            ('tipoC', 'Tipo, Ano, Numero, Data - Ordem Crescente'),
            ('tipoD', 'Tipo, Ano, Numero, Data - Ordem Decrescente')
        )

<<<<<<< HEAD
=======
    # def get_ordering_field(self, choices):
    #     super(
    #         MateriaLegislativaPesquisaFields, self).get_ordering_field(choices)
    #     return forms.ChoiceField(label=_('Ordenação'),
    #                              required=False,
    #                              choices=choices)

>>>>>>> 6dd74de6
    def get_order_by(self, order_value):
        if order_value == '':
            return []
        elif order_value == 'dataC':
            return ['data_apresentacao', 'tipo__sigla', 'ano', 'numero']
        elif order_value == 'dataD':
            return ['-data_apresentacao', '-tipo__sigla', '-ano', '-numero']
        elif order_value == 'tipoC':
            return ['tipo__sigla', 'ano', 'numero', 'data_apresentacao']
        else:
            return ['-tipo__sigla', '-ano', '-numero', '-data_apresentacao']
<<<<<<< HEAD
        return super(MateriaLegislativaFilterSet,
                     self).get_order_by(order_value)

    def __init__(self, *args, **kwargs):
        super(MateriaLegislativaFilterSet, self).__init__(*args, **kwargs)
=======
        return super(MateriaLegislativaPesquisaFields,
                     self).get_order_by(order_value)

    def __init__(self, *args, **kwargs):
        super(MateriaLegislativaPesquisaFields, self).__init__(*args, **kwargs)
>>>>>>> 6dd74de6

        row1 = crispy_layout_mixin.to_row(
            [('tipo', 12)])
        row2 = crispy_layout_mixin.to_row(
            [('numero', 4),
             ('ano', 4),
             ('numero_protocolo', 4)])
        row3 = crispy_layout_mixin.to_row(
            [('data_apresentacao', 6)])
        row4 = crispy_layout_mixin.to_row(
            [('data_publicacao', 6)])
        row5 = crispy_layout_mixin.to_row(
                 [('autoria__autor', 0),
                  (Button('pesquisar',
                          'Pesquisar Autor',
                          css_class='btn btn-primary btn-sm'), 2),
                  (Button('limpar',
                          'limpar Autor',
                          css_class='btn btn-primary btn-sm'), 10)])
        row6 = crispy_layout_mixin.to_row(
            [('autoria__autor__tipo', 6),
             ('autoria__partido', 6)])
        row7 = crispy_layout_mixin.to_row(
            [('relatoria__parlamentar_id', 6),
             ('local_origem_externa', 6)])
        row8 = crispy_layout_mixin.to_row(
            [('tramitacao__unidade_tramitacao_destino', 6),
             ('tramitacao__status', 6)])
        row9 = crispy_layout_mixin.to_row(
            [('em_tramitacao', 6),
             ('o', 6)])
        row10 = crispy_layout_mixin.to_row(
            [('ementa', 12)])

        self.form.helper = FormHelper()
        self.form.helper.form_method = 'GET'
        self.form.helper.layout = Layout(
            Fieldset(_('Pesquisa Básica'),
                     row1, row2, row3, row4,
                     HTML(sapl.utils.autor_label),
                     HTML(sapl.utils.autor_modal),
                     row5, row6, row7, row8, row9, row10,
                     form_actions(save_label='Pesquisar'))
        )


def pega_ultima_tramitacao():
    ultimas_tramitacoes = Tramitacao.objects.values(
                             'materia_id').annotate(data_encaminhamento=Max(
                                      'data_encaminhamento'),
                                   id=Max('id')).values_list('id')

    lista = [item for sublist in ultimas_tramitacoes for item in sublist]

    return lista


def filtra_tramitacao_status(status):
        lista = pega_ultima_tramitacao()
        ultimas_tramitacoes = Tramitacao.objects.filter(
            id__in=lista,
            status=status).distinct()
        lista = [ids.materia_id for ids in ultimas_tramitacoes]
        return lista


def filtra_tramitacao_destino(destino):
        lista = pega_ultima_tramitacao()
        ultimas_tramitacoes = Tramitacao.objects.filter(
            id__in=lista,
            unidade_tramitacao_destino=destino).distinct()
        lista = [ids.materia_id for ids in ultimas_tramitacoes]
        return lista


def filtra_tramitacao_destino_and_status(status, destino):
        lista = pega_ultima_tramitacao()
        ultimas_tramitacoes = Tramitacao.objects.filter(
            id__in=lista,
            status=status,
            unidade_tramitacao_destino=destino).distinct()
        lista = [ids.materia_id for ids in ultimas_tramitacoes]
        return lista<|MERGE_RESOLUTION|>--- conflicted
+++ resolved
@@ -1,24 +1,16 @@
-<<<<<<< HEAD
 import crispy_layout_mixin
 import django_filters
 import sapl
 
-=======
-import django_filters
->>>>>>> 6dd74de6
 from crispy_forms.helper import FormHelper
 from crispy_forms.layout import Button, Column, Fieldset, HTML, Layout, Submit
 from crispy_layout_mixin import form_actions
 
 from django import forms
-from django.core.exceptions import ValidationError
+from django.core.exceptions import ValidationError, ObjectDoesNotExist
 from django.db.models import Max
 from django.forms import ModelForm
 from django.utils.translation import ugettext_lazy as _
-<<<<<<< HEAD
-=======
-from django.utils.text import capfirst
->>>>>>> 6dd74de6
 from django_filters import FilterSet
 
 from norma.models import LegislacaoCitada, TipoNormaJuridica
@@ -36,11 +28,6 @@
     return [('', 'Tanto Faz'),
             (True, 'Sim'),
             (False, 'Não')]
-
-
-def ordenacao():
-    return [('data, tipo, ano, numero', 'Data, Tipo, Ano, Numero'),
-            ('tipo, ano, numero, data', 'Tipo, Ano, Numero, Data')]
 
 
 class ProposicaoForm(ModelForm):
@@ -566,11 +553,26 @@
         choices=[(True, _('Sim')), (False, _('Não'))],
     )
 
+    materia_id = forms.CharField(widget=forms.HiddenInput(), required=False)
+
     class Meta:
         model = Autoria
         fields = ['autor',
                   'primeiro_autor',
-                  'partido']
+                  'partido',
+                  'materia_id']
+
+    def clean(self):
+        if self.data['materia_id'] and self.data['autor']:
+            try:
+                materia = MateriaLegislativa.objects.get(
+                    id=self.data['materia_id'])
+                Autoria.objects.get(autor=self.data['autor'],
+                                    materia=materia)
+                raise forms.ValidationError(
+                    _('Essa autoria já foi adicionada!'))
+            except ObjectDoesNotExist:
+                pass
 
     def __init__(self, excluir=False, *args, **kwargs):
 
@@ -612,7 +614,6 @@
         return ''.join(rendered_widgets)
 
 
-<<<<<<< HEAD
 class MateriaLegislativaFilterSet(FilterSet):
 
     numero = django_filters.CharFilter(required=False,
@@ -625,20 +626,6 @@
                                     label=u'Ano da Matéria',
                                     help_text="")
 
-=======
-class MateriaLegislativaPesquisaFields(FilterSet):
-
-    numero = django_filters.CharFilter(required=False,
-                                       label=u'Número da Matéria',
-                                       help_text="")
-    numero_protocolo = django_filters.CharFilter(required=False,
-                                                 label=u'Núm. Protocolo',
-                                                 help_text="")
-    ano = django_filters.CharFilter(required=False,
-                                    label=u'Ano da Matéria',
-                                    help_text="")
-
->>>>>>> 6dd74de6
     tipo = django_filters.ModelChoiceFilter(
         label=_('Tipo de Matéria'),
         required=False,
@@ -731,16 +718,6 @@
             ('tipoD', 'Tipo, Ano, Numero, Data - Ordem Decrescente')
         )
 
-<<<<<<< HEAD
-=======
-    # def get_ordering_field(self, choices):
-    #     super(
-    #         MateriaLegislativaPesquisaFields, self).get_ordering_field(choices)
-    #     return forms.ChoiceField(label=_('Ordenação'),
-    #                              required=False,
-    #                              choices=choices)
-
->>>>>>> 6dd74de6
     def get_order_by(self, order_value):
         if order_value == '':
             return []
@@ -752,19 +729,11 @@
             return ['tipo__sigla', 'ano', 'numero', 'data_apresentacao']
         else:
             return ['-tipo__sigla', '-ano', '-numero', '-data_apresentacao']
-<<<<<<< HEAD
         return super(MateriaLegislativaFilterSet,
                      self).get_order_by(order_value)
 
     def __init__(self, *args, **kwargs):
         super(MateriaLegislativaFilterSet, self).__init__(*args, **kwargs)
-=======
-        return super(MateriaLegislativaPesquisaFields,
-                     self).get_order_by(order_value)
-
-    def __init__(self, *args, **kwargs):
-        super(MateriaLegislativaPesquisaFields, self).__init__(*args, **kwargs)
->>>>>>> 6dd74de6
 
         row1 = crispy_layout_mixin.to_row(
             [('tipo', 12)])
