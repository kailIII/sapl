--- conflicted
+++ resolved
@@ -5,20 +5,5 @@
     {% if legislatura_id != 0 %}
     <a href="{% url 'parlamentares_cadastro' legislatura_id %}" id="incluir-parlamentar" class="btn btn-default">{% trans 'Incluir Parlamentar' %}</a>
     {% endif %}
-<<<<<<< HEAD
-  </dl>
-{% endblock actions %}
-{% block sections_nav %}
-<dl class="sub-nav left">
-	{% if parlamentar %}
-		<dd><a href="{% url 'parlamentares_editar' parlamentar.id %}" id="incluir-parlamentar" class="button secondary">{% trans 'Inicio' %}</a></dd>
-		<dd><a href="{% url 'parlamentares_mandato' parlamentar.id %}" id="incluir-parlamentar" class="button secondary">{% trans 'Mandatos' %}</a></dd>
-		<dd><a href="{% url 'parlamentares_filiacao' parlamentar.id %}" id="incluir-parlamentar" class="button secondary">{% trans 'Filiações Partidárias' %}</a></dd>
-		<dd><a href="{% url 'parlamentares_dependentes' parlamentar.id %}" id="incluir-parlamentar" class="button secondary">{% trans 'Dependentes' %}</a></dd>
-	{% endif %}
-</dl>
-{% endblock sections_nav %}
-=======
   </div>
-{% endblock actions %}
->>>>>>> 988c3aea
+{% endblock actions %}