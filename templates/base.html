{% load i18n %}
{% load staticfiles %}
<!DOCTYPE html>
<!--[if IE 8]> <html class="no-js lt-ie9" lang="en"> <![endif]-->
<!--[if gt IE 8]><!--> <html class="no-js" lang="en"> <!--<![endif]-->
<head>
  <meta charset="utf-8">
  <title>{% block head_title %}{% trans 'SAPL - Sistema de Apoio ao Processo Legislativo' %}{% endblock %}</title>
  <meta name="viewport" content="width=device-width, initial-scale=1.0">
  {% block head_content %}
    <link rel="stylesheet" href="{% static 'foundation/css/foundation.min.css' %}">
    <link rel="stylesheet" href="{% static 'foundation-datepicker/css/foundation-datepicker.min.css' %}">
    <link rel="stylesheet" href="{% static 'components-font-awesome/css/font-awesome.css' %}">
    <link rel="stylesheet" href="{% static 'foundation-icon-fonts/foundation-icons.css' %}">
    <link rel="stylesheet" href="{% static 'styles/style.css' %}">

    {# modernizr must be in head (see http://modernizr.com/docs/#installing) #}
    <script type="text/javascript" src="{% static 'foundation/js/vendor/modernizr.js' %}"></script>

    <script type="text/javascript" src="{% static 'foundation/js/vendor/jquery.js' %}"></script>
    <script type="text/javascript" src="{% static 'foundation-datepicker/js/foundation-datepicker.js' %}"></script>
  {% endblock %}
</head>

<body>
  <div class="page fadein">
  
    {# Navigation #}
    {% block navigation %}
      <nav id="navigation" class="navigation">
        <div class="container">
          <span>Navigation Placeholder!</span>
        </div>
      </nav>
    {% endblock navigation %}
    
    {# Header #}
    {% block main_header %}
      <header id="masthead" class="masthead page__row">
        <div class="container">
          <a class="masthead__logo" href="#">
            <img src="{% static 'img/logo.png' %}" alt="Logo">
          </a>
          <div class="masthead__heading">
              <h1>{{ parliament_type }} {% trans 'de' %} {{ city }} - {{ state }}</h1>
              <h2>{% trans 'Sistema de Apoio ao Processo Legislativo' %}</h2>
          </div>
        </div>
      </header>
    {% endblock main_header %}

    {# Main content #}
    {% block content_container %}
      <main id="content" class="content page__row">
        <div class="container">

          {# Feedback messages #}
          {% for message in messages %}
            <div data-alert class="alert-box {% if message.tags == 'error' %}alert{% else %}{{ message.tags }}{% endif %} radius">
              {{ message|safe }}
              <a href="#" class="close">&times;</a>
            </div>
          {% endfor %}
          
          {# Content header #}
          {% block base_header %}
            <div class="clearfix">

              {% block help %}
                {% if view.help_path %}
                  <a class="contextual-help right" href="{% url 'help_base' %}{{ view.help_path }}">{% trans 'Ajuda' %}</a>
                {% endif %}
              {% endblock %}

              {% block title %}
                {% if view.title %}
                  <h1>{{ view.title }}</h1>
                {% endif %}
              {% endblock %}

            </div>
          {% endblock base_header %}
          
          {# Content per se #}
          {% block base_content %}
          {% endblock base_content %}
        </div>
      </main>

    {% endblock content_container %}

    <footer id="footer" class="footer page__row">
      <div class="container">
        <div class="footer__block footer__block--about footer__block--separator">
          <a class="footer__logo" href="#">
            <img src="{% static 'img/logo_interlegis.png' %}" alt="{% trans 'Logo do Interlegis' %} ">
          </a>
          <small>
            Desenvolvido pelo <a href="#">Interlegis</a> em software livre e aberto sobre o <a href="#">Zope</a>.
          </small>
        </div>
        <div class="footer__block footer__block--license footer__block--separator">
          <a class="footer__logo" href="#">
            <img src="{% static 'img/logo_cc.png' %}" alt="{% trans 'Logo do Creative Commons BY SA' %}">
          </a>
          <small>
            Conteúdo e dados sob licença <a href="#">Creative Commons</a> 4.0 <a href="#">Atribuir Fonte - Compartilhar Igual</a>
          </small>
        </div>

        <div class="footer__block footer__block--parliament-info vcard">
          <span class="org">{{ parliament_type }}</span> de <span class="locality">{{ city }}</span> - <abbr class="region" title="{{ state }}">{{ state_abbr }}</abbr>
          <br>
          <span class="street-address">{{ address }}</span>
          <br> CEP: <span class="postal-code">{{ postal_code }}</span> | Telefone: <span>{{ phone_number }}</span>
          <br>
          <a href="{{url_portal}}" class="url">{% trans 'Site da Câmara' %}</a> | <a href="{{url_email}}" class="email">{% trans 'Fale Conosco' %}</a>
          <br>
        </div>
      </div>
    </footer>
  </div>

<<<<<<< HEAD
  {% block foot_js %}
    <script type="text/javascript" src="{% static 'foundation/js/foundation.min.js' %}"></script>
    <script type="text/javascript" src="{% static 'foundation/js/vendor/fastclick.js' %}"></script>
    <script>
      $(document).foundation();
    </script>
  {% endblock foot_js %}
=======
    {% block foot_js %}
      <script type="text/javascript" src="{% static 'foundation/js/foundation.min.js' %}"></script>
      <script type="text/javascript" src="{% static 'foundation/js/vendor/fastclick.js' %}"></script>
      <script src="{% static 'tinymce/tinymce.min.js' %}"></script>

      <script>tinymce.init({selector:'textarea'});</script>
      <script>
        $(document).foundation();
      </script>
    {% endblock foot_js %}
>>>>>>> 4a5ff0ee
</body>
</html><|MERGE_RESOLUTION|>--- conflicted
+++ resolved
@@ -2,144 +2,140 @@
 {% load staticfiles %}
 <!DOCTYPE html>
 <!--[if IE 8]> <html class="no-js lt-ie9" lang="en"> <![endif]-->
-<!--[if gt IE 8]><!--> <html class="no-js" lang="en"> <!--<![endif]-->
-<head>
-  <meta charset="utf-8">
-  <title>{% block head_title %}{% trans 'SAPL - Sistema de Apoio ao Processo Legislativo' %}{% endblock %}</title>
-  <meta name="viewport" content="width=device-width, initial-scale=1.0">
-  {% block head_content %}
-    <link rel="stylesheet" href="{% static 'foundation/css/foundation.min.css' %}">
-    <link rel="stylesheet" href="{% static 'foundation-datepicker/css/foundation-datepicker.min.css' %}">
-    <link rel="stylesheet" href="{% static 'components-font-awesome/css/font-awesome.css' %}">
-    <link rel="stylesheet" href="{% static 'foundation-icon-fonts/foundation-icons.css' %}">
-    <link rel="stylesheet" href="{% static 'styles/style.css' %}">
+<!--[if gt IE 8]><!--> 
+<html class="no-js" lang="en"> 
+<!--<![endif]-->
 
-    {# modernizr must be in head (see http://modernizr.com/docs/#installing) #}
-    <script type="text/javascript" src="{% static 'foundation/js/vendor/modernizr.js' %}"></script>
+  <head>
+    <meta charset="utf-8">
+    <title>{% block head_title %}{% trans 'SAPL - Sistema de Apoio ao Processo Legislativo' %}{% endblock %}</title>
+    <meta name="viewport" content="width=device-width, initial-scale=1.0">
+    {% block head_content %}
+      <link rel="stylesheet" href="{% static 'foundation/css/foundation.min.css' %}">
+      <link rel="stylesheet" href="{% static 'foundation-datepicker/css/foundation-datepicker.min.css' %}">
+      <link rel="stylesheet" href="{% static 'components-font-awesome/css/font-awesome.css' %}">
+      <link rel="stylesheet" href="{% static 'foundation-icon-fonts/foundation-icons.css' %}">
+      <link rel="stylesheet" href="{% static 'styles/style.css' %}">
 
-    <script type="text/javascript" src="{% static 'foundation/js/vendor/jquery.js' %}"></script>
-    <script type="text/javascript" src="{% static 'foundation-datepicker/js/foundation-datepicker.js' %}"></script>
-  {% endblock %}
-</head>
+      {# modernizr must be in head (see http://modernizr.com/docs/#installing) #}
+      <script type="text/javascript" src="{% static 'foundation/js/vendor/modernizr.js' %}"></script>
 
-<body>
-  <div class="page fadein">
-  
-    {# Navigation #}
-    {% block navigation %}
-      <nav id="navigation" class="navigation">
-        <div class="container">
-          <span>Navigation Placeholder!</span>
-        </div>
-      </nav>
-    {% endblock navigation %}
+      <script type="text/javascript" src="{% static 'foundation/js/vendor/jquery.js' %}"></script>
+      <script type="text/javascript" src="{% static 'foundation-datepicker/js/foundation-datepicker.js' %}"></script>
+    {% endblock %}
+  </head>
+
+  <body>
+    <div class="page fadein">
     
-    {# Header #}
-    {% block main_header %}
-      <header id="masthead" class="masthead page__row">
-        <div class="container">
-          <a class="masthead__logo" href="#">
-            <img src="{% static 'img/logo.png' %}" alt="Logo">
-          </a>
-          <div class="masthead__heading">
+      {# Navigation #}
+      {% block navigation %}
+        <nav id="navigation" class="navigation">
+          <div class="container">
+            <span>Navigation Placeholder!</span>
+          </div>
+        </nav>
+      {% endblock navigation %}
+      
+      {# Header #}
+      {% block main_header %}
+        <header id="masthead" class="masthead page__row">
+          <div class="container">
+            <a class="masthead__logo" href="#">
+              <img src="{% static 'img/logo.png' %}" alt="Logo">
+            </a>
+            <div class="masthead__heading">
               <h1>{{ parliament_type }} {% trans 'de' %} {{ city }} - {{ state }}</h1>
               <h2>{% trans 'Sistema de Apoio ao Processo Legislativo' %}</h2>
+            </div>
+          </div>
+        </header>
+      {% endblock main_header %}
+
+      {# Main content #}
+      {% block content_container %}
+        <main id="content" class="content page__row">
+          <div class="container">
+
+            {# Feedback messages #}
+            {% for message in messages %}
+              <div data-alert class="alert-box {% if message.tags == 'error' %}alert{% else %}{{ message.tags }}{% endif %} radius">
+                {{ message|safe }}
+                <a href="#" class="close">&times;</a>
+              </div>
+            {% endfor %}
+
+            {# Content header #}
+            {% block base_header %}
+              <div class="clearfix">
+                
+                {% block help %}
+                  {% if view.help_path %}
+                    <a class="contextual-help right" href="{% url 'help_base' %}{{ view.help_path }}">{% trans 'Ajuda' %}</a>
+                  {% endif %}
+                {% endblock %}
+
+                {% block title %}
+                  {% if view.title %}
+                    <h1>{{ view.title }}</h1>
+                  {% endif %}
+                {% endblock %}
+
+              </div>
+            {% endblock base_header %}
+
+            {# Content per se #}
+            {% block base_content %}
+            {% endblock base_content %}
+
+          </div>
+        </main>
+
+      {% endblock content_container %}
+
+      <footer id="footer" class="footer page__row">
+        <div class="container">
+          <div class="footer__block footer__block--about footer__block--separator">
+            <a class="footer__logo" href="#">
+              <img src="{% static 'img/logo_interlegis.png' %}" alt="{% trans 'Logo do Interlegis' %} ">
+            </a>
+            <small>
+              Desenvolvido pelo <a href="#">Interlegis</a> em software livre e aberto sobre o <a href="#">Zope</a>.
+            </small>
+          </div>
+          <div class="footer__block footer__block--license footer__block--separator">
+            <a class="footer__logo" href="#">
+              <img src="{% static 'img/logo_cc.png' %}" alt="{% trans 'Logo do Creative Commons BY SA' %}">
+            </a>
+            <small>
+              Conteúdo e dados sob licença <a href="#">Creative Commons</a> 4.0 <a href="#">Atribuir Fonte - Compartilhar Igual</a>
+            </small>
+          </div>
+
+          <div class="footer__block footer__block--parliament-info vcard">
+            <span class="org">{{ parliament_type }}</span> de <span class="locality">{{ city }}</span> - <abbr class="region" title="{{ state }}">{{ state_abbr }}</abbr>
+            <br>
+            <span class="street-address">{{ address }}</span>
+            <br> CEP: <span class="postal-code">{{ postal_code }}</span> | Telefone: <span>{{ phone_number }}</span>
+            <br>
+            <a href="{{url_portal}}" class="url">{% trans 'Site da Câmara' %}</a> | <a href="{{url_email}}" class="email">{% trans 'Fale Conosco' %}</a>
+            <br>
           </div>
         </div>
-      </header>
-    {% endblock main_header %}
+      </footer>
+    </div>
 
-    {# Main content #}
-    {% block content_container %}
-      <main id="content" class="content page__row">
-        <div class="container">
+      {% block foot_js %}
+        <script type="text/javascript" src="{% static 'foundation/js/foundation.min.js' %}"></script>
+        <script type="text/javascript" src="{% static 'foundation/js/vendor/fastclick.js' %}"></script>
+        <script src="{% static 'tinymce/tinymce.min.js' %}"></script>
 
-          {# Feedback messages #}
-          {% for message in messages %}
-            <div data-alert class="alert-box {% if message.tags == 'error' %}alert{% else %}{{ message.tags }}{% endif %} radius">
-              {{ message|safe }}
-              <a href="#" class="close">&times;</a>
-            </div>
-          {% endfor %}
-          
-          {# Content header #}
-          {% block base_header %}
-            <div class="clearfix">
-
-              {% block help %}
-                {% if view.help_path %}
-                  <a class="contextual-help right" href="{% url 'help_base' %}{{ view.help_path }}">{% trans 'Ajuda' %}</a>
-                {% endif %}
-              {% endblock %}
-
-              {% block title %}
-                {% if view.title %}
-                  <h1>{{ view.title }}</h1>
-                {% endif %}
-              {% endblock %}
-
-            </div>
-          {% endblock base_header %}
-          
-          {# Content per se #}
-          {% block base_content %}
-          {% endblock base_content %}
-        </div>
-      </main>
-
-    {% endblock content_container %}
-
-    <footer id="footer" class="footer page__row">
-      <div class="container">
-        <div class="footer__block footer__block--about footer__block--separator">
-          <a class="footer__logo" href="#">
-            <img src="{% static 'img/logo_interlegis.png' %}" alt="{% trans 'Logo do Interlegis' %} ">
-          </a>
-          <small>
-            Desenvolvido pelo <a href="#">Interlegis</a> em software livre e aberto sobre o <a href="#">Zope</a>.
-          </small>
-        </div>
-        <div class="footer__block footer__block--license footer__block--separator">
-          <a class="footer__logo" href="#">
-            <img src="{% static 'img/logo_cc.png' %}" alt="{% trans 'Logo do Creative Commons BY SA' %}">
-          </a>
-          <small>
-            Conteúdo e dados sob licença <a href="#">Creative Commons</a> 4.0 <a href="#">Atribuir Fonte - Compartilhar Igual</a>
-          </small>
-        </div>
-
-        <div class="footer__block footer__block--parliament-info vcard">
-          <span class="org">{{ parliament_type }}</span> de <span class="locality">{{ city }}</span> - <abbr class="region" title="{{ state }}">{{ state_abbr }}</abbr>
-          <br>
-          <span class="street-address">{{ address }}</span>
-          <br> CEP: <span class="postal-code">{{ postal_code }}</span> | Telefone: <span>{{ phone_number }}</span>
-          <br>
-          <a href="{{url_portal}}" class="url">{% trans 'Site da Câmara' %}</a> | <a href="{{url_email}}" class="email">{% trans 'Fale Conosco' %}</a>
-          <br>
-        </div>
-      </div>
-    </footer>
-  </div>
-
-<<<<<<< HEAD
-  {% block foot_js %}
-    <script type="text/javascript" src="{% static 'foundation/js/foundation.min.js' %}"></script>
-    <script type="text/javascript" src="{% static 'foundation/js/vendor/fastclick.js' %}"></script>
-    <script>
-      $(document).foundation();
-    </script>
-  {% endblock foot_js %}
-=======
-    {% block foot_js %}
-      <script type="text/javascript" src="{% static 'foundation/js/foundation.min.js' %}"></script>
-      <script type="text/javascript" src="{% static 'foundation/js/vendor/fastclick.js' %}"></script>
-      <script src="{% static 'tinymce/tinymce.min.js' %}"></script>
-
-      <script>tinymce.init({selector:'textarea'});</script>
-      <script>
-        $(document).foundation();
-      </script>
-    {% endblock foot_js %}
->>>>>>> 4a5ff0ee
-</body>
+        <script>
+          tinymce.init({selector:'textarea'});
+        </script>
+        <script>
+          $(document).foundation();
+        </script>
+      {% endblock foot_js %}
+  </body>
 </html>