--- conflicted
+++ resolved
@@ -5,12 +5,7 @@
 {% block base_content %}
 <h2><b>Sessões Plenárias</b></h2>
 <div class="actions btn-group pull-right" role="group">
-<<<<<<< HEAD
-  <h2>Sessões Plenárias</h2>
   <a href="{% url 'sessao:sessao_cadastro' %}" class="btn btn-default">
-=======
-  <a href="{% url 'sessaoplenaria:sessao_cadastro' %}" class="btn btn-default">
->>>>>>> d1217fce
     {% blocktrans with verbose_name=view.verbose_name %} Adicionar Sessão Plenária {% endblocktrans %}
   </a>
 </div>
