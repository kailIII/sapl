--- conflicted
+++ resolved
@@ -1,8 +1,11 @@
 import os
+from io import BytesIO
 from re import sub
 
 from django.contrib import messages
+from django.core.exceptions import ValidationError
 from django.core.urlresolvers import reverse
+from django.forms.fields import ImageField
 from django.utils.html import strip_tags
 from django.utils.translation import ugettext_lazy as _
 from django.views.generic.edit import FormMixin
@@ -167,21 +170,6 @@
                 parlamentar = form.save(commit=False)
                 if 'fotografia' in request.FILES:
                     parlamentar.fotografia = request.FILES['fotografia']
-<<<<<<< HEAD
-
-=======
-                valida_imagem = DmitryImageField()
-                # import ipdb; ipdb.set_trace()
-                try:
-                    valida_imagem.to_python(request.FILES['fotografia'])
-                except ValidationError:
-                    mensagem = _("Por favor, insira uma imagem válida dos formatos \
-                    JPEG, PNG ou BMP")
-                    messages.add_message(request, messages.INFO, mensagem)
-                    return self.render_to_response({'form': form})
-                else:
-                    pass
->>>>>>> d3e4e1bd
                 parlamentar.biografia = sub('&nbsp;',
                                             ' ',
                                             strip_tags(form.data['biografia']))
